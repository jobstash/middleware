--- conflicted
+++ resolved
@@ -1,15 +1,10 @@
 import { Module, OnModuleInit } from '@nestjs/common';
 import { AppController } from './app.controller';
 import { AppService } from './app.service';
-<<<<<<< HEAD
 import { ConfigModule } from '@nestjs/config';
 import * as Sentry from '@sentry/node';
 import * as Tracing from "@sentry/tracing";
-=======
-import { ConfigModule, ConfigService } from '@nestjs/config';
-import * as Sentry from '@sentry/node';
-import "@sentry/tracing";
->>>>>>> 7f6aab6e
+
 
 @Module({
   imports: [ConfigModule.forRoot({ isGlobal: true })],
@@ -18,11 +13,7 @@
 })
 export class AppModule implements OnModuleInit {
 
-<<<<<<< HEAD
   constructor() { }
-=======
-  constructor(private readonly configService: ConfigService) { }
->>>>>>> 7f6aab6e
 
   onModuleInit() {
     Sentry.init({
@@ -34,16 +25,10 @@
         new Sentry.Integrations.Console(),
         new Sentry.Integrations.Modules(),
         new Sentry.Integrations.RequestData(),
-<<<<<<< HEAD
         new Sentry.Integrations.Http({ tracing: true, }),
         new Sentry.Integrations.ContextLines(),
         new Sentry.Integrations.LocalVariables(),
         new Tracing.Integrations.Apollo(),
-=======
-        new Sentry.Integrations.Http(),
-        new Sentry.Integrations.ContextLines(),
-        new Sentry.Integrations.LocalVariables(),
->>>>>>> 7f6aab6e
       ],
     });
   }
