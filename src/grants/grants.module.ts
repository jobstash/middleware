import { Module } from "@nestjs/common";
import { GrantsService } from "./grants.service";
import { GrantsController } from "./grants.controller";
import { GoogleBigQueryModule } from "src/google-bigquery/google-bigquery.module";
<<<<<<< HEAD
import { AuthModule } from "src/auth/auth.module";
=======
import { MailService } from "src/mail/mail.service";
>>>>>>> 577502aa

@Module({
  imports: [GoogleBigQueryModule, AuthModule],
  controllers: [GrantsController],
  providers: [GrantsService, MailService],
})
export class GrantsModule {}<|MERGE_RESOLUTION|>--- conflicted
+++ resolved
@@ -2,11 +2,8 @@
 import { GrantsService } from "./grants.service";
 import { GrantsController } from "./grants.controller";
 import { GoogleBigQueryModule } from "src/google-bigquery/google-bigquery.module";
-<<<<<<< HEAD
 import { AuthModule } from "src/auth/auth.module";
-=======
 import { MailService } from "src/mail/mail.service";
->>>>>>> 577502aa
 
 @Module({
   imports: [GoogleBigQueryModule, AuthModule],
