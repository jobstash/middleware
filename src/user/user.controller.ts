import {
  Body,
  Controller,
  Get,
  Post,
  Query,
  Req,
  Res,
  UseGuards,
  ValidationPipe,
} from "@nestjs/common";
import { CustomLogger } from "src/shared/utils/custom-logger";
import { UserService } from "./user.service";
import { Permissions } from "src/shared/decorators";
import { PBACGuard } from "src/auth/pbac.guard";
import { CheckWalletPermissions } from "src/shared/constants";
import {
  AdjacentRepo,
  data,
  DevUserProfile,
<<<<<<< HEAD
=======
  EcosystemActivation,
  OrgUserProfile,
>>>>>>> ebc65eb7
  ResponseWithNoData,
  UserProfile,
} from "src/shared/interfaces";
import { AuthorizeOrgApplicationInput } from "./dto/authorize-org-application.dto";
import { MailService } from "src/mail/mail.service";
import { ConfigService } from "@nestjs/config";
import { GetAvailableDevsInput } from "./dto/get-available-devs.input";
import { AuthService } from "src/auth/auth.service";
import { Request, Response } from "express";
import { ApiKeyGuard } from "src/auth/api-key.guard";
import { ApiOkResponse } from "@nestjs/swagger";
import { UserWorkHistory } from "src/shared/interfaces/user/user-work-history.interface";
import { ProfileService } from "src/auth/profile/profile.service";
import { ScorerService } from "src/scorer/scorer.service";
import { AddUserNoteInput } from "./dto/add-user-note.dto";

@Controller("users")
export class UserController {
  private logger = new CustomLogger(UserController.name);
  constructor(
    private readonly authService: AuthService,
    private readonly userService: UserService,
    private readonly mailService: MailService,
    private readonly configService: ConfigService,
    private readonly profileService: ProfileService,
    private readonly scorerService: ScorerService,
  ) {}

  @Get("")
  @UseGuards(PBACGuard)
  @Permissions(CheckWalletPermissions.ADMIN)
  async getAllUsers(): Promise<UserProfile[]> {
    this.logger.log("/users");
    return this.userService.findAll();
  }

  @Get("devs/available")
  @UseGuards(PBACGuard)
  @Permissions(
    CheckWalletPermissions.ADMIN,
    CheckWalletPermissions.ORG_AFFILIATE,
  )
  async getDevsAvailableForWork(
    @Req() req: Request,
    @Res({ passthrough: true }) res: Response,
    @Query(new ValidationPipe({ transform: true }))
    params: GetAvailableDevsInput,
  ): Promise<DevUserProfile[]> {
    const { address } = await this.authService.getSession(req, res);
    const orgId = address
      ? await this.userService.findOrgIdByWallet(address)
      : null;
    this.logger.log(`/users/devs/available ${JSON.stringify(params)}`);
    return this.userService.getDevsAvailableForWork(params, orgId);
  }

  // @Get("orgs/pending")
  // @UseGuards(PBACGuard)
  // @Permissions(CheckWalletPermissions.ADMIN)
  // async getOrgsAwaitingApproval(): Promise<UserProfile[]> {
  //   this.logger.log("/users/orgs/pending");
  //   return this.userService.getOrgsAwaitingApproval();
  // }

  // @Get("orgs/approved")
  // @UseGuards(PBACGuard)
  // @Permissions(CheckWalletPermissions.ADMIN)
  // async getApprovedOrgs(): Promise<UserProfile[]> {
  //   this.logger.log("/users/orgs/approved");
  //   return this.userService.getApprovedOrgs();
  // }

  @Post("orgs/authorize")
  @UseGuards(PBACGuard)
  @Permissions(CheckWalletPermissions.ADMIN)
  async authorizeOrgApplication(
    @Body() body: AuthorizeOrgApplicationInput,
  ): Promise<ResponseWithNoData> {
    const { wallet, verdict, orgId } = body;
    this.logger.log(`/users/orgs/authorize ${wallet}`);
    const org = data(await this.profileService.getUserProfile(wallet));

    if (org) {
      if (verdict === "approve") {
        if (orgId) {
          const result = await this.userService.authorizeUserForOrg(
            wallet as string,
            orgId,
          );
          if (!result.success) {
            return result;
          }
        } else {
          return {
            success: false,
            message: "Org must be included if the verdict is approved",
          };
        }
      }
      if (org.linkedAccounts?.email) {
        await this.mailService.sendEmail({
          from: this.configService.getOrThrow<string>("EMAIL"),
          to: org.linkedAccounts?.email,
          subject: "Application Review Outcome",
          text:
            verdict === "approve"
              ? `
          Good Day,

          I hope this email finds you well. We appreciate your interest in our crypto job aggregator service and your recent application for inclusion in our platform. After a thorough review of your application, we are pleased to inform you that your organization has been approved.

          We believe that your company's commitment to the crypto industry aligns well with our mission, and we are excited to showcase your job opportunities on our platform. Your organization will now be featured alongside other prominent players in the field, providing greater visibility to your job listings.

          We will proceed with the necessary steps to integrate your job postings into our system. Our team will be in touch with you shortly to guide you through the onboarding process and answer any questions you may have.

          Thank you for choosing our crypto job aggregator service. We look forward to a successful collaboration and helping you connect with top talent in the crypto space.

          Best regards,

          Bill Hader
          Organization Review Lead
          JobStash.xyz
          `
              : `
          Dear $RECRUITER,

          I wanted to take a moment to express my appreciation for taking the time to apply as an organization at JobStash. We received a lot of interest, and we were impressed with your desire to contribute.

          However, after careful consideration, we have decided to move forward with another candidate from another organization whose qualifications more closely match our needs. I know this news may be disappointing, but please know that we appreciated your interest in our platform and enjoyed getting to know you during the review process.

          We wish you all the best in your talent search and hope that you will find the perfect opportunity to utilize your skills and expertise. If any new openings arise in the future, we will keep your profile in mind.

          Thank you again for your time and for considering hiring with us.

          Best regards,

          Bill Harder
          Organization Review Lead
          JobStash.xyz
          `,
        });
      }
      return {
        success: true,
        message: `Org ${
          verdict === "approve" ? "approved" : "rejected"
        } successfully`,
      };
    } else {
      return {
        success: false,
        message: "Org not found for that wallet",
      };
    }
  }

  @Get("/work-history")
  @UseGuards(ApiKeyGuard)
  @ApiOkResponse({
    description: "Returns the work history for the passed github accounts ",
    type: Array<{
      user: string;
      workHistory: UserWorkHistory[];
    }>,
  })
  async getWorkHistory(@Query("users") users: string): Promise<
    {
      username: string | null;
      wallets: {
        address: string;
        ecosystemActivations: EcosystemActivation[];
      }[];
      cryptoNative: boolean;
      workHistory: UserWorkHistory[];
      adjacentRepos: AdjacentRepo[];
    }[]
  > {
    this.logger.log(`/users/work-history ${JSON.stringify(users.split(","))}`);
    return this.scorerService.getUserWorkHistories(
      users.split(",").map(x => ({ github: x, wallets: [] })),
    );
  }

  @Post("devs/note")
  @UseGuards(PBACGuard)
  @Permissions(CheckWalletPermissions.ORG_AFFILIATE)
  async addUserNote(
    @Req() req: Request,
    @Res({ passthrough: true }) res: Response,
    @Body() body: AddUserNoteInput,
  ): Promise<ResponseWithNoData> {
    const { address } = await this.authService.getSession(req, res);
    if (address) {
      const orgId = address
        ? await this.userService.findOrgIdByWallet(address)
        : null;
      this.logger.log(`/users/devs/note ${JSON.stringify(body)}`);
      return this.userService.addUserNote(body.wallet, body.note, orgId);
    } else {
      return {
        success: false,
        message: "Access denied",
      };
    }
  }
}<|MERGE_RESOLUTION|>--- conflicted
+++ resolved
@@ -18,11 +18,7 @@
   AdjacentRepo,
   data,
   DevUserProfile,
-<<<<<<< HEAD
-=======
   EcosystemActivation,
-  OrgUserProfile,
->>>>>>> ebc65eb7
   ResponseWithNoData,
   UserProfile,
 } from "src/shared/interfaces";
