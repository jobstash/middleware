--- conflicted
+++ resolved
@@ -43,12 +43,8 @@
 
   getProperties(): OrgDetailsResult {
     const organization = this.raw;
-<<<<<<< HEAD
-    const { jobs, investors, fundingRounds, projects, tags, reviews, grants } =
+    const { investors, fundingRounds, projects, tags, reviews, grants } =
       organization;
-=======
-    const { investors, fundingRounds, projects, tags, reviews } = organization;
->>>>>>> 3d45c073
     const aggregateRatings =
       reviews?.map(review => generateOrgAggregateRating(review.rating)) ?? [];
 
