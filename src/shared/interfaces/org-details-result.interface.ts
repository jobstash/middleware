--- conflicted
+++ resolved
@@ -42,13 +42,8 @@
       investors: t.array(Investor.InvestorType),
       community: t.array(t.string),
       ecosystems: t.array(t.string),
-<<<<<<< HEAD
       grants: t.array(GrantFunding.GrantFundingType),
-      jobs: t.array(OrgJob.OrgJobType),
-=======
-      grants: t.array(t.string),
       jobCount: t.number,
->>>>>>> 3d45c073
       tags: t.array(Tag.TagType),
       reviews: t.array(LeanOrgReview.LeanOrgReviewType),
     }),
