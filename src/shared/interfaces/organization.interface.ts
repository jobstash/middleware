import {
  ApiExtraModels,
  ApiProperty,
  ApiPropertyOptional,
  getSchemaPath,
} from "@nestjs/swagger";
import * as t from "io-ts";
import { FundingRound } from "./funding-round.interface";
import { Investor } from "./investor.interface";
import { isLeft } from "fp-ts/lib/Either";
import { report } from "io-ts-human-reporter";
import { ProjectWithBaseRelations } from "./project-with-relations.interface";
import { OrgReview } from "./org-review.interface";
import { OrgRating } from "./org-ratings.interface";
import { GrantFunding } from "./grant.interface";

export class Organization {
  public static readonly OrganizationType = t.strict({
    id: t.string,
    name: t.string,
    orgId: t.string,
    summary: t.string,
    location: t.string,
    description: t.string,
    normalizedName: t.string,
    logoUrl: t.union([t.string, t.null]),
    headcountEstimate: t.union([t.number, t.null]),
    createdTimestamp: t.union([t.number, t.null]),
    updatedTimestamp: t.union([t.number, t.null]),
  });

  @ApiProperty()
  id: string;

  @ApiProperty()
  orgId: string;

  @ApiProperty()
  name: string;

  @ApiProperty()
  description: string;

  @ApiProperty()
  summary: string;

  @ApiProperty()
  location: string;

  @ApiProperty()
  normalizedName: string;

  @ApiProperty()
  logoUrl: string | null;

  @ApiProperty()
  headcountEstimate: number | null;

  @ApiPropertyOptional()
  createdTimestamp: number | null;

  @ApiPropertyOptional()
  updatedTimestamp: number | null;

  constructor(raw: Organization) {
    const {
      id,
      name,
      logoUrl,
      orgId,
      summary,
      location,
      normalizedName,
      headcountEstimate,
      description,
      createdTimestamp,
      updatedTimestamp,
    } = raw;

    const result = Organization.OrganizationType.decode(raw);

    this.id = id;
    this.name = name;
    this.logoUrl = logoUrl;
    this.orgId = orgId;
    this.summary = summary;
    this.location = location;
    this.normalizedName = normalizedName;
    this.headcountEstimate = headcountEstimate;
    this.description = description;
    this.createdTimestamp = createdTimestamp;
    this.updatedTimestamp = updatedTimestamp;

    if (isLeft(result)) {
      report(result).forEach(x => {
        throw new Error(
          `organization properties instance with id ${this.orgId} failed validation with error '${x}'`,
        );
      });
    }
  }
}

@ApiExtraModels(ProjectWithBaseRelations, FundingRound)
export class OrganizationWithRelations extends Organization {
  public static readonly OrganizationWithRelationsType = t.intersection([
    Organization.OrganizationType,
    t.strict({
      aggregateRating: t.number,
      aggregateRatings: OrgRating.OrgRatingType,
      reviewCount: t.number,
      discord: t.union([t.string, t.null]),
      website: t.union([t.string, t.null]),
      telegram: t.union([t.string, t.null]),
      github: t.union([t.string, t.null]),
      aliases: t.array(t.string),
      twitter: t.union([t.string, t.null]),
      docs: t.union([t.string, t.null]),
      projects: t.array(ProjectWithBaseRelations.ProjectWithBaseRelationsType),
      fundingRounds: t.array(FundingRound.FundingRoundType),
      investors: t.array(Investor.InvestorType),
      community: t.array(t.string),
      ecosystems: t.array(t.string),
<<<<<<< HEAD
      grants: t.array(GrantFunding.GrantFundingType),
=======
      jobCount: t.number,
      grants: t.array(t.string),
>>>>>>> 3d45c073
      reviews: t.array(OrgReview.OrgReviewType),
    }),
  ]);

  @ApiProperty()
  aggregateRating: number;

  @ApiProperty()
  aggregateRatings: OrgRating;

  @ApiProperty()
  reviewCount: number;

  @ApiPropertyOptional()
  discord: string | null;

  @ApiPropertyOptional()
  website: string | null;

  @ApiPropertyOptional()
  telegram: string | null;

  @ApiPropertyOptional()
  github: string | null;

  @ApiPropertyOptional()
  aliases: string[];

  @ApiPropertyOptional()
  twitter: string | null;

  @ApiPropertyOptional()
  docs: string | null;

  @ApiProperty()
  community: string[];

  @ApiProperty()
  ecosystems: string[];

  @ApiProperty({
    type: "array",
    items: { $ref: getSchemaPath(GrantFunding) },
  })
  grants: GrantFunding[];

  @ApiProperty()
  jobCount: number;

  @ApiProperty({
    type: "array",
    items: { $ref: getSchemaPath(ProjectWithBaseRelations) },
  })
  projects: ProjectWithBaseRelations[];

  @ApiProperty({
    type: "array",
    items: { $ref: getSchemaPath(FundingRound) },
  })
  fundingRounds: FundingRound[];

  @ApiProperty({
    type: "array",
    items: { $ref: getSchemaPath(Investor) },
  })
  investors: Investor[];

  @ApiProperty({
    type: "array",
    items: { $ref: getSchemaPath(OrgReview) },
  })
  reviews: OrgReview[];

  constructor(raw: OrganizationWithRelations) {
    const {
      aggregateRating,
      aggregateRatings,
      reviewCount,
      discord,
      website,
      telegram,
      github,
      twitter,
      docs,
      aliases,
      projects,
      fundingRounds,
      investors,
      community,
      grants,
      jobCount,
      ecosystems,
      reviews,
      ...orgProperties
    } = raw;
    super(orgProperties);
    const result =
      OrganizationWithRelations.OrganizationWithRelationsType.decode(raw);

    this.aggregateRating = aggregateRating;
    this.aggregateRatings = aggregateRatings;
    this.reviewCount = reviewCount;
    this.discord = discord;
    this.website = website;
    this.telegram = telegram;
    this.github = github;
    this.aliases = aliases;
    this.twitter = twitter;
    this.docs = docs;
    this.projects = projects;
    this.jobCount = jobCount;
    this.fundingRounds = fundingRounds;
    this.investors = investors;
    this.community = community;
    this.grants = grants;
    this.ecosystems = ecosystems;
    this.reviews = reviews;

    if (isLeft(result)) {
      report(result).forEach(x => {
        throw new Error(
          `organization instance with id ${this.orgId} failed validation with error '${x}'`,
        );
      });
    }
  }
}

export class ShortOrg {
  public static readonly ShortOrgType = t.strict({
    orgId: t.string,
    url: t.string,
    name: t.string,
    normalizedName: t.string,
    location: t.string,
    jobCount: t.number,
    headcountEstimate: t.number,
    projectCount: t.number,
    aggregateRating: t.number,
    reviewCount: t.number,
    lastFundingDate: t.number,
    lastFundingAmount: t.number,
    community: t.array(t.string),
    grants: t.array(t.string),
    ecosystems: t.array(t.string),
    logoUrl: t.union([t.string, t.null]),
  });

  @ApiProperty()
  orgId: string;

  @ApiProperty()
  name: string;

  @ApiProperty()
  normalizedName: string;

  @ApiPropertyOptional()
  logoUrl: string | null;

  @ApiProperty()
  location: string;

  @ApiProperty()
  jobCount: number;

  @ApiProperty()
  projectCount: number;

  @ApiProperty()
  aggregateRating: number;

  @ApiProperty()
  reviewCount: number;

  @ApiProperty()
  headcountEstimate: number;

  @ApiProperty()
  lastFundingAmount: number;

  @ApiProperty()
  lastFundingDate: number;

  @ApiProperty()
  url: string;

  @ApiProperty()
  community: string[];

  @ApiProperty()
  ecosystems: string[];

  constructor(raw: ShortOrg) {
    const {
      orgId,
      url,
      name,
      logoUrl,
      location,
      jobCount,
      community,
      ecosystems,
      normalizedName,
      headcountEstimate,
      aggregateRating,
      reviewCount,
      projectCount,
      lastFundingDate,
      lastFundingAmount,
    } = raw;

    const result = ShortOrg.ShortOrgType.decode(raw);

    this.orgId = orgId;
    this.url = url;
    this.name = name;
    this.logoUrl = logoUrl;
    this.location = location;
    this.jobCount = jobCount;
    this.community = community;
    this.ecosystems = ecosystems;
    this.normalizedName = normalizedName;
    this.headcountEstimate = headcountEstimate;
    this.aggregateRating = aggregateRating;
    this.reviewCount = reviewCount;
    this.projectCount = projectCount;
    this.lastFundingDate = lastFundingDate;
    this.lastFundingAmount = lastFundingAmount;

    if (isLeft(result)) {
      report(result).forEach(x => {
        throw new Error(
          `short org instance with id ${this.orgId} failed validation with error '${x}'`,
        );
      });
    }
  }
}

export class ShortOrgWithSummary extends ShortOrg {
  public static readonly ShortOrgWithSummaryType = t.intersection([
    ShortOrg.ShortOrgType,
    t.strict({
      name: t.string,
    }),
  ]);

  @ApiProperty()
  summary: string;

  constructor(raw: ShortOrgWithSummary) {
    super(raw);
    const { summary } = raw;

    const result = ShortOrgWithSummary.ShortOrgWithSummaryType.decode(raw);

    this.summary = summary;

    if (isLeft(result)) {
      report(result).forEach(x => {
        throw new Error(
          `short org with summary instance with id ${this.orgId} failed validation with error '${x}'`,
        );
      });
    }
  }
}

export class TinyOrg {
  public static readonly TinyOrgType = t.strict({
    orgId: t.string,
    name: t.string,
  });

  @ApiProperty()
  orgId: string;

  @ApiProperty()
  name: string;

  constructor(raw: TinyOrg) {
    const { orgId, name } = raw;

    const result = TinyOrg.TinyOrgType.decode(raw);

    this.orgId = orgId;
    this.name = name;

    if (isLeft(result)) {
      report(result).forEach(x => {
        throw new Error(
          `tiny org instance with id ${this.orgId} failed validation with error '${x}'`,
        );
      });
    }
  }
}<|MERGE_RESOLUTION|>--- conflicted
+++ resolved
@@ -121,12 +121,8 @@
       investors: t.array(Investor.InvestorType),
       community: t.array(t.string),
       ecosystems: t.array(t.string),
-<<<<<<< HEAD
-      grants: t.array(GrantFunding.GrantFundingType),
-=======
       jobCount: t.number,
       grants: t.array(t.string),
->>>>>>> 3d45c073
       reviews: t.array(OrgReview.OrgReviewType),
     }),
   ]);
@@ -270,7 +266,7 @@
     lastFundingDate: t.number,
     lastFundingAmount: t.number,
     community: t.array(t.string),
-    grants: t.array(t.string),
+    grants: t.array(GrantFunding.GrantFundingType),
     ecosystems: t.array(t.string),
     logoUrl: t.union([t.string, t.null]),
   });
@@ -319,6 +315,9 @@
 
   @ApiProperty()
   ecosystems: string[];
+
+  @ApiProperty()
+  grants: GrantFunding[];
 
   constructor(raw: ShortOrg) {
     const {
@@ -371,7 +370,7 @@
   public static readonly ShortOrgWithSummaryType = t.intersection([
     ShortOrg.ShortOrgType,
     t.strict({
-      name: t.string,
+      summary: t.string,
     }),
   ]);
 
