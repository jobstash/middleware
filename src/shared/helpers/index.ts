--- conflicted
+++ resolved
@@ -413,6 +413,7 @@
     reviewCount,
     community,
     ecosystems,
+    grants,
   } = org;
   const lastFundingRound = sort(org.fundingRounds).desc(x => x.date)[0];
   return new ShortOrgEntity({
@@ -427,8 +428,8 @@
     reviewCount,
     community,
     ecosystems,
-<<<<<<< HEAD
-    jobCount: org.jobs.length,
+    grants,
+    jobCount: org.jobCount,
     projectCount: org.projects.length,
     lastFundingAmount: lastFundingRound?.raisedAmount ?? 0,
     lastFundingDate: lastFundingRound?.date ?? 0,
@@ -450,6 +451,7 @@
     reviewCount,
     community,
     ecosystems,
+    grants,
     summary,
   } = org;
   const lastFundingRound = sort(org.fundingRounds).desc(x => x.date)[0];
@@ -466,11 +468,8 @@
     reviewCount,
     community,
     ecosystems,
-    jobCount: org.jobs.length,
-=======
     grants,
     jobCount: org.jobCount,
->>>>>>> 3d45c073
     projectCount: org.projects.length,
     lastFundingAmount: lastFundingRound?.raisedAmount ?? 0,
     lastFundingDate: lastFundingRound?.date ?? 0,
