--- conflicted
+++ resolved
@@ -93,7 +93,6 @@
   async createSIWEUser(address: string): Promise<User | undefined> {
     const client = await this.getOrRefreshClient();
     this.logger.log(`/user/createUser: ${address}`);
-<<<<<<< HEAD
     return client
       .post("/user/createUser", { wallet: address })
       .then(res => {
@@ -114,13 +113,6 @@
           Sentry.captureException(err);
         });
         this.logger.error(`BackendService::createSIWEUser ${err.message}`);
-=======
-    return client.post("/user/createUser", { wallet: address }).then(res => {
-      const data = res.data;
-      if (data.status === "success") {
-        return data as User;
-      } else {
->>>>>>> 5868339c
         return undefined;
       });
   }
