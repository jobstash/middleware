--- conflicted
+++ resolved
@@ -369,29 +369,19 @@
           );
 
           const data = res.data;
-<<<<<<< HEAD
           this.logger.log(`data: ${JSON.stringify(data)}`);
           if (data.success === true && data.data) {
             this.logger.log(`Successfully unblocked term: ${technologyName}`);
             return {
               ...data.data,
               success: true,
-=======
-          if (data.success) {
-            return {
-              ...data,
->>>>>>> 3b968c85
               term: technologyName,
             } as Response<boolean> & { term: string };
           } else {
             this.logger.log(`Failed to unblock term: ${technologyName}`);
             return {
-<<<<<<< HEAD
               ...data.data,
               success: false,
-=======
-              ...data,
->>>>>>> 3b968c85
               term: technologyName,
             } as ResponseWithNoData & { term: string };
           }
