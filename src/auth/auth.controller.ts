import {
  Body,
  Controller,
  Delete,
  Get,
  HttpStatus,
  Post,
  Query,
  Req,
  Res,
  UseGuards,
  ValidationPipe,
} from "@nestjs/common";
import { AuthGuard } from "@nestjs/passport";
import { ApiOkResponse, getSchemaPath } from "@nestjs/swagger";
import { Response as ExpressResponse, Request } from "express";
import { CheckWalletFlows, CheckWalletRoles } from "src/shared/constants";
import { Session } from "src/shared/decorators/session.decorator";
import { Roles } from "src/shared/decorators/role.decorator";
import {
  OrgUserProfile,
  Response,
  ResponseWithNoData,
  SessionObject,
  UserProfile,
  data,
} from "src/shared/interfaces";
import { CustomLogger } from "src/shared/utils/custom-logger";
import { WalletAdminMappingDto } from "../user/dto/wallet-admin-mapping-request.dto";
import { UserService } from "../user/user.service";
import { AuthService } from "./auth.service";
import { SendVerificationEmailInput } from "./dto/send-verification-email.input";
import { DevMagicAuthStrategy } from "./magic/dev.magic-auth.strategy";
import { OrgMagicAuthStrategy } from "./magic/org.magic-auth.strategy";
import { ProfileService } from "./profile/profile.service";
import { RBACGuard } from "./rbac.guard";
import { responseSchemaWrapper } from "src/shared/helpers";
import { isEmail } from "validator";

@Controller("auth")
export class AuthController {
  private logger = new CustomLogger(AuthController.name);
  constructor(
    private readonly userService: UserService,
    private readonly profileService: ProfileService,
    private readonly authService: AuthService,
    private devStrategy: DevMagicAuthStrategy,
    private orgStrategy: OrgMagicAuthStrategy,
  ) {}

  @Post("magic/dev/login")
  @UseGuards(RBACGuard)
  @Roles(CheckWalletRoles.ANON)
  @ApiOkResponse({
    description: "Generates and sends email verification link for devs",
    schema: { $ref: getSchemaPath(ResponseWithNoData) },
  })
  async sendDevMagicLink(
    @Req() req: Request,
    @Res({ passthrough: true }) res: ExpressResponse,
    @Body(new ValidationPipe({ transform: true }))
    body: SendVerificationEmailInput,
  ): Promise<ResponseWithNoData> {
    const { address } = await this.authService.getSession(req, res);
    if (address) {
      const result = await this.userService.addUserEmail(
        address,
        body.destination,
      );
      if (result.success) {
        this.devStrategy.send(req, res);
        return {
          success: result.success,
          message: result.message,
        };
      } else {
        res.status(HttpStatus.BAD_REQUEST);
        return result;
      }
    } else {
      res.status(HttpStatus.BAD_REQUEST);
      return {
        success: false,
        message: "Bad Request",
      };
    }
  }

  @Post("magic/org/login")
  @UseGuards(RBACGuard)
  @Roles(CheckWalletRoles.ANON)
  @ApiOkResponse({
    description: "Generates and sends email verification link for orgs",
    schema: { $ref: getSchemaPath(ResponseWithNoData) },
  })
  async sendOrgMagicLink(
    @Req() req: Request,
    @Res({ passthrough: true }) res: ExpressResponse,
    @Body(new ValidationPipe({ transform: true }))
    body: SendVerificationEmailInput,
  ): Promise<ResponseWithNoData> {
    const { address } = await this.authService.getSession(req, res);
    if (address) {
      const result = await this.userService.addUserEmail(
        address,
        body.destination,
      );
      if (result.success) {
        this.orgStrategy.send(req, res);
        return {
          success: result.success,
          message: result.message,
        };
      } else {
        res.status(HttpStatus.BAD_REQUEST);
        return result;
      }
    } else {
      res.status(HttpStatus.BAD_REQUEST);
      return {
        success: false,
        message: "Bad Request",
      };
    }
  }

  @Get("magic/dev/login/callback")
  @UseGuards(AuthGuard("dev-magic"))
  @ApiOkResponse({
    description: "Callback for email verification link for devs",
    schema: { $ref: getSchemaPath(ResponseWithNoData) },
  })
  async verifyDevMagicLink(
    @Session() session: SessionObject,
  ): Promise<Response<UserProfile>> {
    const profile = data(
      await this.profileService.getDevUserProfile(session.address),
    );

    await this.userService.setWalletFlow({
      flow: CheckWalletFlows.ONBOARD_PROFILE,
      wallet: session.address,
    });
    await this.userService.setWalletRole({
      role: CheckWalletRoles.DEV,
      wallet: session.address,
    });

    await this.userService.syncUserCryptoNativeStatus(session.address);

    return {
      success: true,
      message: "Signed in with email successfully",
      data: profile,
    };
  }

  @Get("magic/org/login/callback")
  @UseGuards(AuthGuard("org-magic"))
  @ApiOkResponse({
    description: "Callback for email verification link for orgs",
    schema: { $ref: getSchemaPath(ResponseWithNoData) },
  })
  async verifyOrgMagicLink(
    @Session() session: SessionObject,
  ): Promise<Response<OrgUserProfile>> {
    const profile = data(
      await this.profileService.getOrgUserProfile(session.address),
    );

    await this.userService.setWalletFlow({
      flow: CheckWalletFlows.ORG_PROFILE,
      wallet: session.address,
    });
    await this.userService.setWalletRole({
      role: CheckWalletRoles.ORG,
      wallet: session.address,
    });

    return {
      success: true,
      message: "Signed in with email successfully",
      data: profile,
    };
  }

  @Post("set-role/admin")
  @UseGuards(RBACGuard)
  @Roles(CheckWalletRoles.ADMIN)
  async setAdminRole(
    @Body() walletDto: WalletAdminMappingDto,
  ): Promise<ResponseWithNoData> {
    const { wallet } = walletDto;
    this.logger.log(
      `/auth/set-role/admin: Setting admin priviledges for ${wallet}`,
    );
    const user = await this.userService.findByWallet(wallet);

    if (user) {
      this.userService.setWalletRole({
        role: CheckWalletRoles.ADMIN,
        wallet: user.getWallet(),
      });
      this.userService.setWalletFlow({
        flow: CheckWalletFlows.ADMIN_COMPLETE,
        wallet: user.getWallet(),
      });

      this.logger.log(`admin priviliedges set for ${wallet}`);
      return { success: true, message: "Wallet is now admin" };
    } else {
      return { success: false, message: "No user associated with wallet" };
    }
  }

  @Post("update-main-email")
  @UseGuards(RBACGuard)
  @Roles(CheckWalletRoles.DEV, CheckWalletRoles.ORG)
  @ApiOkResponse({
    description: "Updates a users primary email",
    schema: responseSchemaWrapper({ type: "string" }),
  })
  async updateUserMainEmail(
    @Query("email") email: string,
    @Session() session: SessionObject,
    @Res({ passthrough: true }) res: ExpressResponse,
  ): Promise<ResponseWithNoData> {
<<<<<<< HEAD
    this.logger.log(`/user/update-email/${email}`);
    const { address } = session;
    if (address) {
      const result = await this.userService.updateUserMainEmail(address, email);
      if (result.success) {
        return {
          success: result.success,
          message: result.message,
        };
=======
    if (isEmail(email)) {
      this.logger.log(`/user/update-email/${email}`);
      const { address } = await this.authService.getSession(req, res);
      if (address) {
        const result = await this.userService.updateUserMainEmail(
          address as string,
          email,
        );
        if (result.success) {
          return {
            success: result.success,
            message: result.message,
          };
        } else {
          res.status(HttpStatus.BAD_REQUEST);
          return result;
        }
>>>>>>> 84acf97e
      } else {
        res.status(HttpStatus.BAD_REQUEST);
        return {
          success: false,
          message: "Bad Request",
        };
      }
    } else {
      res.status(HttpStatus.BAD_REQUEST);
      return {
        success: false,
        message: "Bad Request",
      };
    }
  }

  @Delete("remove-email")
  @UseGuards(RBACGuard)
  @Roles(CheckWalletRoles.DEV, CheckWalletRoles.ORG)
  @ApiOkResponse({
    description: "Removes an email from a user's profile",
    schema: responseSchemaWrapper({ type: "string" }),
  })
  async removeUserEmail(
    @Query("email") email: string,
    @Res({ passthrough: true }) res: ExpressResponse,
    @Session() session: SessionObject,
  ): Promise<ResponseWithNoData> {
<<<<<<< HEAD
    this.logger.log(`/user/remove-email/${email}`);
    const { address } = session;
    if (address) {
      const result = await this.userService.removeUserEmail(address, email);
      if (result.success) {
        return {
          success: result.success,
          message: result.message,
        };
=======
    if (isEmail(email)) {
      this.logger.log(`/user/remove-email/${email}`);
      const { address } = await this.authService.getSession(req, res);
      if (address) {
        const result = await this.userService.removeUserEmail(
          address as string,
          email,
        );
        if (result.success) {
          return {
            success: result.success,
            message: result.message,
          };
        } else {
          res.status(HttpStatus.BAD_REQUEST);
          return result;
        }
>>>>>>> 84acf97e
      } else {
        res.status(HttpStatus.BAD_REQUEST);
        return {
          success: false,
          message: "Bad Request",
        };
      }
    } else {
      res.status(HttpStatus.BAD_REQUEST);
      return {
        success: false,
        message: "Bad Request",
      };
    }
  }
}<|MERGE_RESOLUTION|>--- conflicted
+++ resolved
@@ -146,7 +146,7 @@
       wallet: session.address,
     });
 
-    await this.userService.syncUserCryptoNativeStatus(session.address);
+    await this.profileService.runUserDataFetchingOps(session.address, true);
 
     return {
       success: true,
@@ -225,20 +225,9 @@
     @Session() session: SessionObject,
     @Res({ passthrough: true }) res: ExpressResponse,
   ): Promise<ResponseWithNoData> {
-<<<<<<< HEAD
-    this.logger.log(`/user/update-email/${email}`);
-    const { address } = session;
-    if (address) {
-      const result = await this.userService.updateUserMainEmail(address, email);
-      if (result.success) {
-        return {
-          success: result.success,
-          message: result.message,
-        };
-=======
     if (isEmail(email)) {
       this.logger.log(`/user/update-email/${email}`);
-      const { address } = await this.authService.getSession(req, res);
+      const { address } = session;
       if (address) {
         const result = await this.userService.updateUserMainEmail(
           address as string,
@@ -253,7 +242,6 @@
           res.status(HttpStatus.BAD_REQUEST);
           return result;
         }
->>>>>>> 84acf97e
       } else {
         res.status(HttpStatus.BAD_REQUEST);
         return {
@@ -282,20 +270,9 @@
     @Res({ passthrough: true }) res: ExpressResponse,
     @Session() session: SessionObject,
   ): Promise<ResponseWithNoData> {
-<<<<<<< HEAD
-    this.logger.log(`/user/remove-email/${email}`);
-    const { address } = session;
-    if (address) {
-      const result = await this.userService.removeUserEmail(address, email);
-      if (result.success) {
-        return {
-          success: result.success,
-          message: result.message,
-        };
-=======
     if (isEmail(email)) {
       this.logger.log(`/user/remove-email/${email}`);
-      const { address } = await this.authService.getSession(req, res);
+      const { address } = session;
       if (address) {
         const result = await this.userService.removeUserEmail(
           address as string,
@@ -310,7 +287,6 @@
           res.status(HttpStatus.BAD_REQUEST);
           return result;
         }
->>>>>>> 84acf97e
       } else {
         res.status(HttpStatus.BAD_REQUEST);
         return {
