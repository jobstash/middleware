import {
  Body,
  Controller,
  Delete,
  Get,
  HttpStatus,
  Param,
  Post,
  Query,
  Req,
  Res,
  UseGuards,
  ValidationPipe,
} from "@nestjs/common";
import { ApiOkResponse, getSchemaPath } from "@nestjs/swagger";
import { Response as ExpressResponse, Request } from "express";
import { OrganizationsService } from "src/organizations/organizations.service";
import { Roles } from "src/shared/decorators/role.decorator";
import { CheckWalletFlows, CheckWalletRoles } from "src/shared/constants";
import { responseSchemaWrapper } from "src/shared/helpers";
import {
  OrgUserProfile,
  PaginatedData,
  Response,
  ResponseWithNoData,
  ResponseWithOptionalData,
  UserOrg,
  UserProfile,
  UserRepo,
} from "src/shared/interfaces";
import { CustomLogger } from "src/shared/utils/custom-logger";
import { AuthService } from "../auth.service";
import { RBACGuard } from "../rbac.guard";
import { RateOrgInput } from "./dto/rate-org.input";
import { RepoListParams } from "./dto/repo-list.input";
import { ReviewOrgSalaryInput } from "./dto/review-org-salary.input";
import { ReviewOrgInput } from "./dto/review-org.input";
import { UpdateRepoContributionInput } from "./dto/update-repo-contribution.input";
import { UpdateRepoTagsUsedInput } from "./dto/update-repo-tags-used.input";
import { UpdateUserShowCaseInput } from "./dto/update-user-showcase.input";
import { UpdateUserSkillsInput } from "./dto/update-user-skills.input";
import { ProfileService } from "./profile.service";
import { ReportInput } from "./dto/report.input";
import { MailService } from "src/mail/mail.service";
import { ConfigService } from "@nestjs/config";
import { Throttle } from "@nestjs/throttler";
import { UpdateDevUserProfileInput } from "./dto/update-dev-profile.input";
import { UpdateOrgUserProfileInput } from "./dto/update-org-profile.input";
import { UserService } from "src/user/user.service";
import * as Sentry from "@sentry/node";
import { RpcService } from "../../user/rpc.service";
import { JobsService } from "src/jobs/jobs.service";

@Controller("profile")
export class ProfileController {
  private logger = new CustomLogger(ProfileController.name);
  constructor(
    private readonly authService: AuthService,
    private readonly rpcService: RpcService,
    private readonly userService: UserService,
    private readonly profileService: ProfileService,
    private readonly organizationsService: OrganizationsService,
    private readonly mailService: MailService,
    private readonly configService: ConfigService,
    private readonly jobsService: JobsService,
  ) {}

  @Get("dev/info")
  @UseGuards(RBACGuard)
  @Roles(CheckWalletRoles.DEV, CheckWalletRoles.ADMIN)
  @ApiOkResponse({
    description: "Returns the profile of the currently logged in dev user",
    schema: responseSchemaWrapper({
      $ref: getSchemaPath(Response<UserProfile>),
    }),
  })
  async getDevUserProfile(
    @Req() req: Request,
    @Res({ passthrough: true }) res: ExpressResponse,
  ): Promise<ResponseWithOptionalData<UserProfile>> {
    this.logger.log(`/profile/dev/info`);
    const { address } = await this.authService.getSession(req, res);
    if (address) {
      return this.profileService.getDevUserProfile(address);
    } else {
      res.status(HttpStatus.FORBIDDEN);
      return {
        success: false,
        message: "Access denied for unauthenticated user",
      };
    }
  }

  @Get("org/info")
  @UseGuards(RBACGuard)
  @Roles(CheckWalletRoles.ORG, CheckWalletRoles.ADMIN)
  @ApiOkResponse({
    description: "Returns the profile of the currently logged in org user",
    schema: responseSchemaWrapper({
      $ref: getSchemaPath(Response<UserProfile>),
    }),
  })
  async getOrgUserProfile(
    @Req() req: Request,
    @Res({ passthrough: true }) res: ExpressResponse,
  ): Promise<ResponseWithOptionalData<OrgUserProfile>> {
    this.logger.log(`/profile/org/info`);
    const { address } = await this.authService.getSession(req, res);
    if (address) {
      return this.profileService.getOrgUserProfile(address);
    } else {
      res.status(HttpStatus.FORBIDDEN);
      return {
        success: false,
        message: "Access denied for unauthenticated user",
      };
    }
  }

  @Get("repositories")
  @UseGuards(RBACGuard)
  @Roles(CheckWalletRoles.DEV, CheckWalletRoles.ADMIN)
  @ApiOkResponse({
    description: "Returns the repos of the currently logged in user",
    schema: responseSchemaWrapper({
      $ref: getSchemaPath(PaginatedData<UserRepo>),
    }),
  })
  async getUserRepos(
    @Req() req: Request,
    @Res({ passthrough: true }) res: ExpressResponse,
    @Query(new ValidationPipe({ transform: true })) params: RepoListParams,
  ): Promise<PaginatedData<UserRepo> | ResponseWithNoData> {
    this.logger.log(`/profile/repositories`);
    const { address } = await this.authService.getSession(req, res);
    if (address) {
      return this.profileService.getUserRepos(address, params);
    } else {
      res.status(HttpStatus.FORBIDDEN);
      return {
        success: false,
        message: "Access denied for unauthenticated user",
      };
    }
  }

  @Get("organizations")
  @UseGuards(RBACGuard)
  @Roles(CheckWalletRoles.DEV, CheckWalletRoles.ADMIN)
  @ApiOkResponse({
    description: "Returns the organizations of the currently logged in user",
    schema: responseSchemaWrapper({
      $ref: getSchemaPath(Response<UserOrg[]>),
    }),
  })
  async getUserOrgs(
    @Req() req: Request,
    @Res({ passthrough: true }) res: ExpressResponse,
  ): Promise<Response<UserOrg[]> | ResponseWithNoData> {
    this.logger.log(`/profile/organizations`);
    const { address } = await this.authService.getSession(req, res);
    if (address) {
      return this.profileService.getUserOrgs(address);
    } else {
      res.status(HttpStatus.FORBIDDEN);
      return {
        success: false,
        message: "Access denied for unauthenticated user",
      };
    }
  }

  @Get("showcase")
  @UseGuards(RBACGuard)
  @Roles(CheckWalletRoles.DEV, CheckWalletRoles.ADMIN)
  @ApiOkResponse({
    description: "Returns the showcase of the currently logged in user",
    schema: responseSchemaWrapper({
      $ref: getSchemaPath(Response<{ label: string; url: string }[]>),
    }),
  })
  async getUserShowCase(
    @Req() req: Request,
    @Res({ passthrough: true }) res: ExpressResponse,
  ): Promise<Response<{ label: string; url: string }[]> | ResponseWithNoData> {
    this.logger.log(`/profile/showcase`);
    const { address } = await this.authService.getSession(req, res);
    if (address) {
      return this.profileService.getUserShowCase(address);
    } else {
      res.status(HttpStatus.FORBIDDEN);
      return {
        success: false,
        message: "Access denied for unauthenticated user",
      };
    }
  }

  @Get("skills")
  @UseGuards(RBACGuard)
  @Roles(CheckWalletRoles.DEV, CheckWalletRoles.ADMIN)
  @ApiOkResponse({
    description: "Returns the skills of the currently logged in user",
    schema: responseSchemaWrapper({
      $ref: getSchemaPath(
        Response<{ id: string; name: string; canTeach: boolean }[]>,
      ),
    }),
  })
  async getUserSkills(
    @Req() req: Request,
    @Res({ passthrough: true }) res: ExpressResponse,
  ): Promise<
    | Response<{ id: string; name: string; canTeach: boolean }[]>
    | ResponseWithNoData
  > {
    this.logger.log(`/profile/skills`);
    const { address } = await this.authService.getSession(req, res);
    if (address) {
      return this.profileService.getUserSkills(address);
    } else {
      res.status(HttpStatus.FORBIDDEN);
      return {
        success: false,
        message: "Access denied for unauthenticated user",
      };
    }
  }

  @Post("dev/info")
  @UseGuards(RBACGuard)
  @Roles(CheckWalletRoles.DEV, CheckWalletRoles.ADMIN)
  @ApiOkResponse({
    description: "Updates the profile of the currently logged in dev user",
    schema: responseSchemaWrapper({
      $ref: getSchemaPath(Response<UserProfile>),
    }),
  })
  async setDevUserProfile(
    @Req() req: Request,
    @Res({ passthrough: true }) res: ExpressResponse,
    @Body() body: UpdateDevUserProfileInput,
  ): Promise<Response<UserProfile> | ResponseWithNoData> {
    this.logger.log(`/profile/dev/info ${JSON.stringify(body)}`);
    const { address, flow } = await this.authService.getSession(req, res);
    if (address) {
      const preferredContactData = body.contact[body.preferred];
      if (preferredContactData) {
        if ((flow as string) === CheckWalletFlows.ONBOARD_PROFILE) {
          await this.userService.setWalletFlow({
            flow: CheckWalletFlows.SIGNUP_COMPLETE,
            wallet: address,
          });
        }
        return this.profileService.updateDevUserProfile(address, body);
      } else {
        return {
          success: false,
          message: "Contact data is required for preferred contact type",
        };
      }
    } else {
      res.status(HttpStatus.FORBIDDEN);
      return {
        success: false,
        message: "Access denied for unauthenticated user",
      };
    }
  }

  @Post("org/info")
  @UseGuards(RBACGuard)
  @Roles(CheckWalletRoles.ORG, CheckWalletRoles.ADMIN)
  @ApiOkResponse({
    description: "Updates the profile of the currently logged in org user",
    schema: responseSchemaWrapper({
      $ref: getSchemaPath(Response<OrgUserProfile>),
    }),
  })
  async setOrgUserProfile(
    @Req() req: Request,
    @Res({ passthrough: true }) res: ExpressResponse,
    @Body() body: UpdateOrgUserProfileInput,
  ): Promise<ResponseWithOptionalData<OrgUserProfile>> {
    this.logger.log(`/profile/org/info ${JSON.stringify(body)}`);
    const { address, flow } = await this.authService.getSession(req, res);
    if (address) {
      if ((flow as string) === CheckWalletFlows.ORG_PROFILE) {
        await this.userService.setWalletFlow({
          flow: CheckWalletFlows.ORG_APPROVAL_PENDING,
          wallet: address,
        });
      }
      return this.profileService.updateOrgUserProfile(address, body);
    } else {
      res.status(HttpStatus.FORBIDDEN);
      return {
        success: false,
        message: "Access denied for unauthenticated user",
      };
    }
  }

  @Post("showcase")
  @UseGuards(RBACGuard)
  @Roles(CheckWalletRoles.DEV, CheckWalletRoles.ADMIN)
  @ApiOkResponse({
    description: "Updates the work credentials of the currently logged in user",
    schema: {
      $ref: getSchemaPath(ResponseWithNoData),
    },
  })
  async updateUserShowCase(
    @Req() req: Request,
    @Res({ passthrough: true }) res: ExpressResponse,
    @Body() body: UpdateUserShowCaseInput,
  ): Promise<ResponseWithNoData> {
    this.logger.log(`/profile/showcase ${JSON.stringify(body)}`);
    const { address } = await this.authService.getSession(req, res);
    if (address) {
      return this.profileService.updateUserShowCase(address, body);
    } else {
      res.status(HttpStatus.FORBIDDEN);
      return {
        success: false,
        message: "Access denied for unauthenticated user",
      };
    }
  }

  @Post("skills")
  @UseGuards(RBACGuard)
  @Roles(CheckWalletRoles.DEV, CheckWalletRoles.ADMIN)
  @ApiOkResponse({
    description: "Updates the work credentials of the currently logged in user",
    schema: {
      $ref: getSchemaPath(ResponseWithNoData),
    },
  })
  async updateUserSkills(
    @Req() req: Request,
    @Res({ passthrough: true }) res: ExpressResponse,
    @Body() body: UpdateUserSkillsInput,
  ): Promise<ResponseWithNoData> {
    this.logger.log(`/profile/skills ${JSON.stringify(body)}`);
    const { address } = await this.authService.getSession(req, res);
    if (address) {
      return this.profileService.updateUserSkills(address, body);
    } else {
      res.status(HttpStatus.FORBIDDEN);
      return {
        success: false,
        message: "Access denied for unauthenticated user",
      };
    }
  }

  @Post("delete")
  @UseGuards(RBACGuard)
  @Roles(CheckWalletRoles.DEV, CheckWalletRoles.ADMIN, CheckWalletRoles.ORG)
  @ApiOkResponse({
    description: "Updates the profile of the currently logged in user",
    schema: responseSchemaWrapper({
      $ref: getSchemaPath(ResponseWithNoData),
    }),
  })
  async deleteUserAccount(
    @Req() req: Request,
    @Res({ passthrough: true }) res: ExpressResponse,
  ): Promise<ResponseWithNoData> {
    const { address } = await this.authService.getSession(req, res);
    this.logger.log(`/profile/delete ${address}`);
    if (address) {
      return this.userService.deletePrivyUser(address);
    } else {
      res.status(HttpStatus.FORBIDDEN);
      return {
        success: false,
        message: "Access denied for unauthenticated user",
      };
    }
  }

  @Post("reviews/salary")
  @UseGuards(RBACGuard)
  @Roles(CheckWalletRoles.DEV, CheckWalletRoles.ADMIN)
  @ApiOkResponse({
    description: "Returns the org reviews of the currently logged in user",
    schema: responseSchemaWrapper({
      $ref: getSchemaPath(ResponseWithNoData),
    }),
  })
  async reviewOrgSalary(
    @Req() req: Request,
    @Res({ passthrough: true }) res: ExpressResponse,
    @Body() params: ReviewOrgSalaryInput,
  ): Promise<ResponseWithNoData> {
    this.logger.log(`/profile/reviews/salary`);
    const { address } = await this.authService.getSession(req, res);
    if (address) {
      const org = await this.organizationsService.findByOrgId(params.orgId);
      if (org) {
        return this.profileService.reviewOrgSalary(address, params);
      } else {
        return {
          success: false,
          message: "Invalid orgId or orgId not found",
        };
      }
    } else {
      res.status(HttpStatus.FORBIDDEN);
      return {
        success: false,
        message: "Access denied for unauthenticated user",
      };
    }
  }

  @Post("reviews/rating")
  @UseGuards(RBACGuard)
  @Roles(CheckWalletRoles.DEV, CheckWalletRoles.ADMIN)
  @ApiOkResponse({
    description: "Returns the org reviews of the currently logged in user",
    schema: responseSchemaWrapper({
      $ref: getSchemaPath(ResponseWithNoData),
    }),
  })
  async rateOrg(
    @Req() req: Request,
    @Res({ passthrough: true }) res: ExpressResponse,
    @Body() params: RateOrgInput,
  ): Promise<ResponseWithNoData> {
    this.logger.log(`/profile/reviews/rating`);
    const { address } = await this.authService.getSession(req, res);
    if (address) {
      const org = await this.organizationsService.findByOrgId(params.orgId);
      if (org) {
        return this.profileService.rateOrg(address, params);
      } else {
        return {
          success: false,
          message: "Invalid orgId or orgId not found",
        };
      }
    } else {
      res.status(HttpStatus.FORBIDDEN);
      return {
        success: false,
        message: "Access denied for unauthenticated user",
      };
    }
  }

  @Post("reviews/review")
  @UseGuards(RBACGuard)
  @Roles(CheckWalletRoles.DEV, CheckWalletRoles.ADMIN)
  @ApiOkResponse({
    description: "Returns the org reviews of the currently logged in user",
    schema: responseSchemaWrapper({
      $ref: getSchemaPath(ResponseWithNoData),
    }),
  })
  async reviewOrg(
    @Req() req: Request,
    @Res({ passthrough: true }) res: ExpressResponse,
    @Body() params: ReviewOrgInput,
  ): Promise<ResponseWithNoData> {
    this.logger.log(`/profile/reviews/review`);
    const { address } = await this.authService.getSession(req, res);
    if (address) {
      const org = await this.organizationsService.findByOrgId(params.orgId);
      if (org) {
        return this.profileService.reviewOrg(address, params);
      } else {
        return {
          success: false,
          message: "Invalid orgId or orgId not found",
        };
      }
    } else {
      res.status(HttpStatus.FORBIDDEN);
      return {
        success: false,
        message: "Access denied for unauthenticated user",
      };
    }
  }

  @Post("report")
  @Throttle({
    default: {
      ttl: 60000,
      limit: 5,
    },
  })
  @UseGuards(RBACGuard)
  @Roles(
    CheckWalletRoles.ANON,
    CheckWalletRoles.ADMIN,
    CheckWalletRoles.DEV,
    CheckWalletRoles.ORG,
  )
  @ApiOkResponse({
    description: "Generates and sends email reporting info from the user",
    schema: { $ref: getSchemaPath(ResponseWithNoData) },
  })
  async reportReview(
    @Req() req: Request,
    @Res({ passthrough: true }) res: ExpressResponse,
    @Body(new ValidationPipe({ transform: true }))
    body: ReportInput,
  ): Promise<ResponseWithNoData> {
    const { subject, description, ctx, attachments } = body;
    this.logger.log(
      `/profile/report ${JSON.stringify({ description, subject, ctx })}`,
    );
    const session = await this.authService.getSession(req, res);
    const parsedUrl = new URL(ctx.url);
    const allowedHosts = this.configService
      .get<string>("ALLOWED_ORIGINS")
      .split(",")
      .map(origin => new URL(origin).host);
    if (allowedHosts.includes(parsedUrl.host)) {
      await this.mailService.sendEmail({
        from: this.configService.getOrThrow<string>("EMAIL"),
        to: this.configService.getOrThrow<string>("REPORT_CONTENT_TO_EMAIL"),
        subject: subject,
        html: `
          <h2>User generated report</h2>
          <p>${description}</p>
          <h4>Relevant Information</h4>
          <ul>
            <li>UI: ${ctx.ui}</li>
            <li>URL: ${ctx.url}</li>
            <li>User Address: ${session.address ?? "N/A"}</li>
            <li>User Role: ${session.role ?? "N/A"}</li>
            <li>User Flow: ${session.flow ?? "N/A"}</li>
            <li>Wallet Connected: ${session.address !== undefined}</li>
            <li>Signed In: ${session.address !== undefined}</li>
            <li>Other Info: ${JSON.stringify(
              ctx.other !== "" ? JSON.parse(ctx.other) : {},
              undefined,
              2,
            )}</li>
            <li>Time: ${new Date(ctx.ts).toDateString()}</li>
          </ul>
        `,
        attachments: attachments.map((x, index) => {
          const content = x.path.replace(/^data:image\/png;base64,/, "");
          return {
            content: content,
            filename: `attachment${index + 1}.png`,
            contentId: `${index + 1}`,
            disposition: "attachment",
          };
        }),
      });
      return {
        success: true,
        message: "Report filed successfully",
      };
    } else {
      res.status(HttpStatus.BAD_REQUEST);
      return {
        success: false,
        message: "Invalid url",
      };
    }
  }

  @Post("repositories/contribution")
  @UseGuards(RBACGuard)
  @Roles(CheckWalletRoles.DEV, CheckWalletRoles.ADMIN)
  @ApiOkResponse({
    description: "Returns the org reviews of the currently logged in user",
    schema: responseSchemaWrapper({
      $ref: getSchemaPath(Response<UserProfile>),
    }),
  })
  async updateRepoContribution(
    @Req() req: Request,
    @Res({ passthrough: true }) res: ExpressResponse,
    @Body() params: UpdateRepoContributionInput,
  ): Promise<ResponseWithNoData> {
    this.logger.log(`/profile/repositories/contribution`);
    const { address } = await this.authService.getSession(req, res);
    if (address) {
      return this.profileService.updateRepoContribution(address, params);
    } else {
      res.status(HttpStatus.FORBIDDEN);
      return {
        success: false,
        message: "Access denied for unauthenticated user",
      };
    }
  }

  @Post("repositories/tags")
  @UseGuards(RBACGuard)
  @Roles(CheckWalletRoles.DEV, CheckWalletRoles.ADMIN)
  @ApiOkResponse({
    description: "Returns the org reviews of the currently logged in user",
    schema: responseSchemaWrapper({
      $ref: getSchemaPath(Response<UserProfile>),
    }),
  })
  async updateRepoTagsUsed(
    @Req() req: Request,
    @Res({ passthrough: true }) res: ExpressResponse,
    @Body() params: UpdateRepoTagsUsedInput,
  ): Promise<ResponseWithNoData> {
    this.logger.log(`/profile/repositories/tags`);
    const { address } = await this.authService.getSession(req, res);
    if (address) {
      return this.profileService.updateRepoTagsUsed(address, params);
    } else {
      res.status(HttpStatus.FORBIDDEN);
      return {
        success: false,
        message: "Access denied for unauthenticated user",
      };
    }
  }

  @Post("jobs/block-org/:orgId")
  @UseGuards(RBACGuard)
  @Roles(CheckWalletRoles.DEV, CheckWalletRoles.ADMIN)
  @ApiOkResponse({
    description:
      "Blocks jobs from the passed org for the currently logged in user",
    schema: responseSchemaWrapper({
      $ref: getSchemaPath(Response<UserProfile>),
    }),
  })
  async blockOrgJobs(
    @Req() req: Request,
    @Res({ passthrough: true }) res: ExpressResponse,
    @Param("orgId") orgId: string,
  ): Promise<ResponseWithNoData> {
    this.logger.log(`/profile/job/block-org`);
    const { address } = await this.authService.getSession(req, res);
    if (address) {
      const org = await this.organizationsService.findByOrgId(orgId);
      if (org) {
        return this.profileService.blockOrgJobs(address, orgId);
      } else {
        return {
          success: false,
          message: "Invalid orgId or orgId not found",
        };
      }
    } else {
      res.status(HttpStatus.FORBIDDEN);
      return {
        success: false,
        message: "Access denied for unauthenticated user",
      };
    }
  }

  @Post("jobs/apply")
  @UseGuards(RBACGuard)
  @Roles(CheckWalletRoles.DEV, CheckWalletRoles.ADMIN)
  @ApiOkResponse({
    description:
      "Logs the apply interaction on a job for the currently logged in user",
    schema: responseSchemaWrapper({
      $ref: getSchemaPath(Response<UserProfile>),
    }),
  })
  async logApplyInteraction(
    @Req() req: Request,
    @Res({ passthrough: true }) res: ExpressResponse,
    @Body("shortUUID") shortUUID: string,
  ): Promise<ResponseWithOptionalData<string>> {
    this.logger.log(`/profile/jobs/apply`);
    const { address } = await this.authService.getSession(req, res);
    try {
      if (address) {
        const job = await this.jobsService.getJobDetailsByUuid(
          shortUUID,
          undefined,
          false,
        );

        if (job) {
          const hasApplied = await this.profileService.verifyApplyInteraction(
            address,
            shortUUID,
          );

          if (hasApplied) {
            return {
              success: true,
              message: "Job has already been applied to by this user",
            };
          } else {
<<<<<<< HEAD
            const userProfile = data(
              await this.profileService.getDevUserProfile(address),
            );
            if (job.access === "protected") {
              if (userProfile.username) {
                const stats = await this.scorerService.getLeanStats([
                  {
                    github: userProfile.username,
                    wallets: userProfile.linkedWallets,
                  },
                ]);
                if (stats[0].is_native) {
                  return {
                    success: true,
                    message: "User is a crypto native",
                    data: job.url,
                  };
                } else {
                  return {
                    success: false,
                    message: "User is not a crypto native",
                  };
                }
=======
            if (job.access === "protected") {
              const isCryptoNative =
                await this.userService.getCryptoNativeStatus(address as string);
              if (isCryptoNative) {
                return {
                  success: true,
                  message: "User is a crypto native",
                  data: job.url,
                };
>>>>>>> 84acf97e
              } else {
                return {
                  success: false,
                  message: "User is not a crypto native",
                };
              }
            } else {
              const orgId = await this.userService.findOrgIdByJobShortUUID(
                shortUUID,
              );

<<<<<<< HEAD
              const userCacheLock = await this.profileService.getUserCacheLock(
                address,
=======
              const orgProfile = await this.userService.findProfileByOrgId(
                orgId,
              );

              const org = await this.organizationsService.getOrgDetailsById(
                orgId,
                undefined,
>>>>>>> 84acf97e
              );

              const job = org.jobs.find(x => x.shortUUID === shortUUID);

              if (orgProfile && orgProfile.email) {
                const communities =
                  await this.rpcService.getCommunitiesForWallet(
                    address as string,
                  );
                await this.mailService.sendEmail({
                  from: this.configService.getOrThrow<string>("EMAIL"),
                  to: orgProfile.email.find(x => x.main)?.email,
                  subject: `JobStash ATS: New Applicant for ${job.title}`,
                  html: `
                    Dear ${org.name},
                    
                    You have a new applicant.

                    Please sign in to your <a href="https://jobstash.xyz/profile/org/applicants">JobStash ATS</a> account to see the full details and to manage your workflow.

                    ${
                      communities.length > 0
                        ? `This candidate is part of the following communities: ${communities.join(
                            ", ",
                          )}`
                        : ""
                    }

                    Role: ${job.title}

                    Thank you for using JobStash ATS!
                    The JobStash Team
                  `,
<<<<<<< HEAD
                  });
                  if (userProfile && userProfile.username) {
                    await this.profileService.refreshUserCacheLock([
                      userProfile.wallet,
                    ]);

                    const workHistory = await this.scorerService.getWorkHistory(
                      [userProfile.username],
                    );

                    const leanStats = await this.scorerService.getLeanStats([
                      {
                        github: userProfile.username,
                        wallets: userProfile.linkedWallets,
                      },
                    ]);

                    await this.profileService.refreshWorkHistoryCache(
                      userProfile.wallet,
                      workHistory.find(x => x.user === userProfile.username)
                        ?.workHistory ?? [],
                      leanStats.find(
                        x => x.actor_login === userProfile.username,
                      ) ?? null,
                    );
                  }
                }
=======
                });
>>>>>>> 84acf97e
              }
              return await this.profileService.logApplyInteraction(
                address,
                shortUUID,
              );
            }
          }
        } else {
          return {
            success: false,
            message: "Job not found",
          };
        }
      } else {
        res.status(HttpStatus.FORBIDDEN);
        return {
          success: false,
          message: "Access denied for unauthenticated user",
        };
      }
    } catch (err) {
      Sentry.withScope(scope => {
        scope.setTags({
          action: "service-call",
          source: "profile.controller",
        });
        scope.setExtra("input", { wallet: address });
        Sentry.captureException(err);
      });
      this.logger.log(`/profile/jobs/apply ${JSON.stringify(err)}`);
      res.status(HttpStatus.INTERNAL_SERVER_ERROR);
      return {
        success: false,
        message: "Error processing your application",
      };
    }
  }

  @Post("jobs/bookmark")
  @UseGuards(RBACGuard)
  @Roles(CheckWalletRoles.DEV, CheckWalletRoles.ADMIN)
  @ApiOkResponse({
    description:
      "Logs the bookmark interaction on a job for the currently logged in user",
    schema: responseSchemaWrapper({
      $ref: getSchemaPath(Response<UserProfile>),
    }),
  })
  async logBookmarkInteraction(
    @Req() req: Request,
    @Res({ passthrough: true }) res: ExpressResponse,
    @Body("shortUUID") job: string,
  ): Promise<ResponseWithNoData> {
    this.logger.log(`/profile/job/bookmark`);
    const { address } = await this.authService.getSession(req, res);
    if (address) {
      const isBookmarked = await this.profileService.verifyBookmarkInteraction(
        address,
        job,
      );
      if (isBookmarked) {
        return {
          success: false,
          message: "Job is already bookmarked for this user",
        };
      } else {
        return this.profileService.logBookmarkInteraction(address, job);
      }
    } else {
      res.status(HttpStatus.FORBIDDEN);
      return {
        success: false,
        message: "Access denied for unauthenticated user",
      };
    }
  }

  @Delete("jobs/bookmark")
  @UseGuards(RBACGuard)
  @Roles(CheckWalletRoles.DEV, CheckWalletRoles.ADMIN)
  @ApiOkResponse({
    description: "Removes a bookmark on a job for the currently logged in user",
    schema: responseSchemaWrapper({
      $ref: getSchemaPath(Response<UserProfile>),
    }),
  })
  async removeBookmarkInteraction(
    @Req() req: Request,
    @Res({ passthrough: true }) res: ExpressResponse,
    @Body("shortUUID") job: string,
  ): Promise<ResponseWithNoData> {
    this.logger.log(`/profile/job/bookmark`);
    const { address } = await this.authService.getSession(req, res);
    if (address) {
      return this.profileService.removeBookmarkInteraction(address, job);
    } else {
      res.status(HttpStatus.FORBIDDEN);
      return {
        success: false,
        message: "Access denied for unauthenticated user",
      };
    }
  }
}<|MERGE_RESOLUTION|>--- conflicted
+++ resolved
@@ -695,31 +695,6 @@
               message: "Job has already been applied to by this user",
             };
           } else {
-<<<<<<< HEAD
-            const userProfile = data(
-              await this.profileService.getDevUserProfile(address),
-            );
-            if (job.access === "protected") {
-              if (userProfile.username) {
-                const stats = await this.scorerService.getLeanStats([
-                  {
-                    github: userProfile.username,
-                    wallets: userProfile.linkedWallets,
-                  },
-                ]);
-                if (stats[0].is_native) {
-                  return {
-                    success: true,
-                    message: "User is a crypto native",
-                    data: job.url,
-                  };
-                } else {
-                  return {
-                    success: false,
-                    message: "User is not a crypto native",
-                  };
-                }
-=======
             if (job.access === "protected") {
               const isCryptoNative =
                 await this.userService.getCryptoNativeStatus(address as string);
@@ -729,7 +704,6 @@
                   message: "User is a crypto native",
                   data: job.url,
                 };
->>>>>>> 84acf97e
               } else {
                 return {
                   success: false,
@@ -741,10 +715,6 @@
                 shortUUID,
               );
 
-<<<<<<< HEAD
-              const userCacheLock = await this.profileService.getUserCacheLock(
-                address,
-=======
               const orgProfile = await this.userService.findProfileByOrgId(
                 orgId,
               );
@@ -752,7 +722,6 @@
               const org = await this.organizationsService.getOrgDetailsById(
                 orgId,
                 undefined,
->>>>>>> 84acf97e
               );
 
               const job = org.jobs.find(x => x.shortUUID === shortUUID);
@@ -786,37 +755,7 @@
                     Thank you for using JobStash ATS!
                     The JobStash Team
                   `,
-<<<<<<< HEAD
-                  });
-                  if (userProfile && userProfile.username) {
-                    await this.profileService.refreshUserCacheLock([
-                      userProfile.wallet,
-                    ]);
-
-                    const workHistory = await this.scorerService.getWorkHistory(
-                      [userProfile.username],
-                    );
-
-                    const leanStats = await this.scorerService.getLeanStats([
-                      {
-                        github: userProfile.username,
-                        wallets: userProfile.linkedWallets,
-                      },
-                    ]);
-
-                    await this.profileService.refreshWorkHistoryCache(
-                      userProfile.wallet,
-                      workHistory.find(x => x.user === userProfile.username)
-                        ?.workHistory ?? [],
-                      leanStats.find(
-                        x => x.actor_login === userProfile.username,
-                      ) ?? null,
-                    );
-                  }
-                }
-=======
                 });
->>>>>>> 84acf97e
               }
               return await this.profileService.logApplyInteraction(
                 address,
