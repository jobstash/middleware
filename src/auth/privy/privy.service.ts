import { Injectable } from "@nestjs/common";
import { ConfigService } from "@nestjs/config";
import { Neogma } from "neogma";
import { InjectConnection } from "nest-neogma";
import { chunk } from "lodash";
import { CustomLogger } from "src/shared/utils/custom-logger";
import * as Sentry from "@sentry/node";
import { PrivyClient, User, WalletWithMetadata } from "@privy-io/server-auth";
import extractDomain from "src/shared/helpers/extract-domain";
import { notStringOrNull } from "src/shared/helpers";
import axios from "axios";
import { UserService } from "src/user/user.service";
// import { ScorerService } from "src/scorer/scorer.service";
// import { UNMIGRATED_USERS } from "src/shared/constants/unmigrated-users";
// import { ProfileService } from "../profile/profile.service";
// import { UserLeanStats } from "src/shared/interfaces";

type CreateResult = {
  results: Array<
    | {
        action: string;
        index: number;
        success: true;
        id: string;
      }
    | {
        action: string;
        index: number;
        success: false;
        code: number;
        error: string;
        cause: string;
      }
  >;
};

type ImportUserInput = {
  linked_accounts: {
    type: "wallet" | "email" | "github_oauth";
    chain_type?: string;
    address?: string;
    subject?: string;
    email?: string;
    name?: string;
    username?: string;
  }[];
  create_ethereum_wallet: boolean;
};

@Injectable()
export class PrivyService {
  private running = false;
  private logger = new CustomLogger(PrivyService.name);
  private privy: PrivyClient;
  constructor(
    @InjectConnection()
    private neogma: Neogma,
    private readonly configService: ConfigService, // private readonly scorerService: ScorerService, // private readonly profileService: ProfileService,
  ) {
    this.privy = new PrivyClient(
      this.configService.get<string>("PRIVY_APP_ID"),
      this.configService.get<string>("PRIVY_APP_SECRET"),
    );
  }

  async getUser(userId: string, attempts = 0): Promise<User> {
    let user: User;
    try {
      user = await this.privy.getUser(userId);
      if (!user?.linkedAccounts) {
        this.logger.warn(`User ${userId} has no linked accounts`);
        this.logger.warn(user);
      } else {
        this.logger.log(
          `Fetched user after ${attempts + 1} attempt${
            attempts > 1 ? "s" : ""
          }`,
        );
      }
    } catch (err) {
      Sentry.withScope(scope => {
        scope.setTags({
          action: "service-call",
          source: "privy.service",
        });
        Sentry.captureException(err);
      });
      this.logger.error(`PrivyService::getUser ${err.message}`);
      const backOffTime = Math.min(360000, Math.pow(2, attempts) * 1000); // Cap back-off time to 60 seconds
      this.logger.warn(
        `Rate limited on get user request. Retrying after ${
          backOffTime / 1000
        } seconds...`,
      );
      await new Promise(resolve => setTimeout(resolve, backOffTime));
      return this.getUser(userId, attempts + 1);
    }
    return user;
  }

  async getUserLinkedWallets(userId: string): Promise<string[]> {
    const user = await this.getUser(userId);
    if (user?.linkedAccounts) {
      return user.linkedAccounts
        .filter(x => x.type === "wallet" && x.walletClientType !== "privy")
        .map(x => (x as WalletWithMetadata).address);
    } else {
      return [];
    }
  }

  async getUserEmbeddedWallet(userId: string): Promise<string | null> {
    const user = await this.getUser(userId);
    if (user?.linkedAccounts) {
      return (
        user.linkedAccounts.find(
          x => x.type === "wallet" && x.walletClientType === "privy",
        ) as WalletWithMetadata
      )?.address;
    } else {
      return null;
    }
  }

  async deletePrivyUser(userId: string): Promise<void> {
    await this.privy.deleteUser(userId).catch(err => {
      Sentry.withScope(scope => {
        scope.setTags({
          action: "service-call",
          source: "privy.service",
        });
        Sentry.captureException(err);
      });
      this.logger.error(`PrivyService::deletePrivyUser ${err.message}`);
    });
  }

  async unsafe__________deleteMigratedUsers(): Promise<void> {
    try {
      let counter = 0;
      const users = await this.privy.getUsers();
      this.logger.log(`Found ${users.length} users to delete`);
      for (const user of users) {
        this.logger.log(`Deleting user ${counter}/${users.length}`);
        await this.privy.deleteUser(user.id);
        counter++;
      }
      this.logger.log(`Deleted ${users.length} users`);
    } catch (error) {
      this.logger.error(`PrivyService::deleteMigratedUsers ${error}`);
    }
  }

  async sendChunk(
    userService: UserService,
    users: ImportUserInput[],
    counter: number,
    attempts = 1,
  ): Promise<void> {
    try {
      this.logger.log(`Sending chunk ${counter} to privy. Attempt ${attempts}`);
      const response = await axios.post<CreateResult>(
        `https://auth.privy.io/api/v1/users/import`,
        {
          users,
        },
        {
          headers: {
            "privy-app-id": this.configService.get<string>("PRIVY_APP_ID"),
          },
          auth: {
            username: this.configService.get<string>("PRIVY_APP_ID"),
            password: this.configService.get<string>("PRIVY_APP_SECRET"),
          },
        },
      );
      if (response.status === 200) {
        await Promise.all(
          response.data.results.map(async (result, index) => {
            if (result.success === false) {
              if (result.code === 100) {
                this.logger.error(
                  `User with wallet ${
                    users[index].linked_accounts.find(x => x.type === "wallet")
                      ?.address
                  } failed to migrate on chunk ${counter} due to unknown error`,
                );
                this.logger.error(result);
              } else {
                this.logger.log(
                  `User with wallet ${
                    users[index].linked_accounts.find(x => x.type === "wallet")
                      ?.address
                  } failed to migrate on chunk ${counter} because it already exists. Skipping...`,
                );
              }
            } else {
              this.logger.log(
                `User with wallet ${
                  users[index].linked_accounts.find(x => x.type === "wallet")
                    ?.address
                } migrated successfully on chunk ${counter}`,
              );
              this.logger.log(`Storing their privy id and new wallet...`);
              const newWallet = await this.getUserEmbeddedWallet(result.id);
              await this.neogma.queryRunner.run(
                `
                MATCH (user:User {wallet: $wallet})
                SET user.wallet = $newWallet
                SET user.privyId = $privyId
                RETURN user
              `,
                {
                  wallet: users[index].linked_accounts.find(
                    x => x.type === "wallet",
                  )?.address,
                  newWallet,
                  privyId: result.id,
                },
              );
<<<<<<< HEAD
              const newUser = await this.privy.getUser(result.id);
              await userService.createPrivyUser(newUser, newWallet);
=======
              const newUser = await this.getUser(result.id);
              await userService.createPrivyUser(
                newUser,
                newWallet,
                role?.getName(),
              );
>>>>>>> ebc65eb7
              this.logger.log(`Done!`);
            }
          }),
        );
      } else if (response.status === 429) {
        const backOffTime = Math.min(60000, Math.pow(2, attempts) * 1000); // Cap back-off time to 60 seconds
        this.logger.warn(
          `Rate limited on chunk ${counter}. Retrying after ${
            backOffTime / 1000
          } seconds...`,
        );
        await new Promise(resolve => setTimeout(resolve, backOffTime));
        await this.sendChunk(userService, users, counter, attempts + 1);
      } else {
        this.logger.log(`Response status code was ${response.status}`);
        this.logger.log(response);
      }
      return;
    } catch (err) {
      Sentry.withScope(scope => {
        scope.setTags({
          action: "external-service-call",
          source: "privy.service",
        });
        Sentry.captureException(err);
      });
      this.logger.log(users);
      this.logger.error(`PrivyService::sendChunk ${err.message}`);
    }
  }

  async unsafe___________migrateUsers(userService: UserService): Promise<void> {
    if (this.running) {
      return;
    }
    this.running = true;
    this.logger.log("Starting privy migration");
    let counter = 1;
    this.logger.log(`Fetching org website hosts`);
    const orgWebsiteHosts = (
      await this.neogma.queryRunner.run(
        `
        MATCH (org:Organization)-[:HAS_WEBSITE]->(website:Website)
        RETURN apoc.data.url(website.url).host as host
      `,
      )
    ).records.map(record => record.get("host"));
    this.logger.log(`Found ${orgWebsiteHosts.length} org website hosts`);
    this.logger.log(`Fetching users from db`);
    const result = await this.neogma.queryRunner.run(
      `
        MATCH (user:User)
        RETURN {
          wallet: user.wallet,
          email: apoc.coll.toSet([
            (user)-[:HAS_EMAIL]->(email:UserEmail) | email.email
          ]),
          github: [
            (user)-[:HAS_GITHUB_USER]->(gh:GithubUser) | gh {
              id: gh.id,
              login: gh.login,
              email: gh.email,
              name: gh.name
            }
          ][0]
        } as user
      `,
    );
    this.logger.log(`Found ${result.records.length} users`);
    this.logger.log(`Mapping users to privy format`);
    const users = result.records.map(record => {
      const user = record.get("user") as {
        wallet: string;
        email: string[];
        github: {
          id: string;
          login: string;
          email: string;
          name: string;
        } | null;
      };

      const linkedAccounts: ImportUserInput["linked_accounts"] = [
        {
          type: "wallet",
          chain_type: "ethereum",
          address: user.wallet,
        },
      ];

      if (user.email.length > 0) {
        let chosen = null;
        for (const email of user.email) {
          if (chosen === null) {
            if (email.includes("gmail")) {
              chosen = {
                type: "email" as const,
                address: email,
              };
            } else {
              if (user.email.length === 1) {
                chosen = {
                  type: "email" as const,
                  address: email,
                };
              } else {
                if (
                  !orgWebsiteHosts.includes(extractDomain(email, { tld: true }))
                ) {
                  chosen = {
                    type: "email" as const,
                    address: email,
                  };
                }
              }
            }
          }
        }
        if (chosen !== null) {
          linkedAccounts.push(chosen);
        }
      }

      if (user.github) {
        linkedAccounts.push({
          type: "github_oauth" as const,
          subject: user.github.id,
          email: notStringOrNull(user.github.email) ?? undefined,
          name: notStringOrNull(user.github.name) ?? undefined,
          username: user.github.login,
        });
      }

      return {
        linked_accounts: linkedAccounts,
        create_ethereum_wallet: true,
      };
    });

    this.logger.log(`Chunking ${users.length} users into batches of 20`);

    const chunks = chunk(users, 20);

    this.logger.log(`Found ${chunks.length} chunks`);

    this.logger.log(`Sending users to privy`);

    for (const chunk of chunks) {
      // this.logger.log(chunk);
      await this.sendChunk(userService, chunk, counter);
      counter++;
    }

    this.logger.log(`Completed privy migration of ${users.length} users`);

    this.running = false;
  }

  // async checkRelevantUnMigratedUsers(): Promise<void> {
  //   this.logger.log(`Fetching lean stats for ${UNMIGRATED_USERS.length} users`);
  //   const all = UNMIGRATED_USERS.map(x => ({
  //     github: x.user.login,
  //     wallet: x.user.wallet,
  //   }));

  //   const chunks = chunk(all, 20);
  //   const cryptoNatives = [];
  //   const cryptoAjacents = [];
  //   for (const chunk of chunks) {
  //     const leanStats = await this.scorerService.getLeanStats(chunk);
  //     cryptoNatives.push(...leanStats.filter(x => x.is_native));
  //     cryptoAjacents.push(...leanStats.filter(x => x.is_adjacent));
  //   }
  //   const users: UserLeanStats[] = [...cryptoNatives, ...cryptoAjacents];
  //   this.logger.log(`Lean stats fetched`);
  //   this.logger.log(`Fetching work history for ${users.length} users`);
  //   const workHistories = await this.scorerService.getWorkHistory(
  //     users.map(x => x.actor_login),
  //   );
  //   this.logger.log(`Work history fetched`);
  //   this.logger.log(`Refreshing user cache lock, work history and lean stats`);
  //   for (const user of users) {
  //     const { wallet, actor_login: username } = user;
  //     await this.profileService.refreshUserCacheLock([wallet]);

  //     const leanStats = user;

  //     await this.profileService.refreshWorkHistoryCache(
  //       wallet,
  //       workHistories.find(x => x.user === username)?.workHistory ?? [],
  //       leanStats,
  //     );

  //     const orgs = await this.scorerService.getUserOrgs(username);

  //     await this.profileService.refreshUserRepoCache(wallet, orgs);
  //   }
  //   this.logger.log(`Mission accomplished`);
  // }
}<|MERGE_RESOLUTION|>--- conflicted
+++ resolved
@@ -218,17 +218,8 @@
                   privyId: result.id,
                 },
               );
-<<<<<<< HEAD
-              const newUser = await this.privy.getUser(result.id);
+              const newUser = await this.getUser(result.id);
               await userService.createPrivyUser(newUser, newWallet);
-=======
-              const newUser = await this.getUser(result.id);
-              await userService.createPrivyUser(
-                newUser,
-                newWallet,
-                role?.getName(),
-              );
->>>>>>> ebc65eb7
               this.logger.log(`Done!`);
             }
           }),
