import { Injectable } from "@nestjs/common";
import { ConfigService } from "@nestjs/config";
import { InjectConnection } from "nest-neogma";
import { CustomLogger } from "src/shared/utils/custom-logger";
import * as Sentry from "@sentry/node";
import { PrivyClient, User, WalletWithMetadata } from "@privy-io/server-auth";

@Injectable()
export class PrivyService {
  private logger = new CustomLogger(PrivyService.name);
  private privy: PrivyClient;
  constructor(
    @InjectConnection()
    private readonly configService: ConfigService,
  ) {
    this.privy = new PrivyClient(
      this.configService.get<string>("PRIVY_APP_ID"),
      this.configService.get<string>("PRIVY_APP_SECRET"),
    );
  }

  async getUser(userId: string, attempts = 0): Promise<User> {
    let user: User;
    try {
      user = await this.privy.getUser(userId);
      if (!user?.linkedAccounts) {
        this.logger.warn(`User ${userId} has no linked accounts`);
        this.logger.warn(user);
      } else {
        this.logger.log(
          `Fetched user after ${attempts + 1} attempt${
            attempts > 1 ? "s" : ""
          }`,
        );
      }
    } catch (err) {
      Sentry.withScope(scope => {
        scope.setTags({
          action: "service-call",
          source: "privy.service",
        });
        Sentry.captureException(err);
      });
      this.logger.error(`PrivyService::getUser ${err.message}`);
      const backOffTime = Math.min(360000, Math.pow(2, attempts) * 1000); // Cap back-off time to 60 seconds
      this.logger.warn(
        `Rate limited on get user request. Retrying after ${
          backOffTime / 1000
        } seconds...`,
      );
      await new Promise(resolve => setTimeout(resolve, backOffTime));
      return this.getUser(userId, attempts + 1);
    }
    return user;
  }

  async getUserLinkedWallets(userId: string): Promise<string[]> {
    const user = await this.getUser(userId);
    if (user?.linkedAccounts) {
      return user.linkedAccounts
        .filter(x => x.type === "wallet" && x.walletClientType !== "privy")
        .map(x => (x as WalletWithMetadata).address);
    } else {
      return [];
    }
  }

  async deletePrivyUser(userId: string): Promise<void> {
    await this.privy.deleteUser(userId).catch(err => {
      Sentry.withScope(scope => {
        scope.setTags({
          action: "service-call",
          source: "privy.service",
        });
        Sentry.captureException(err);
      });
      this.logger.error(`PrivyService::deletePrivyUser ${err.message}`);
    });
  }
<<<<<<< HEAD

  async unsafe__________deleteMigratedUsers(): Promise<void> {
    try {
      let counter = 0;
      const users = await this.privy.getUsers();
      this.logger.log(`Found ${users.length} users to delete`);
      for (const user of users) {
        this.logger.log(`Deleting user ${counter}/${users.length}`);
        await this.privy.deleteUser(user.id);
        counter++;
      }
      this.logger.log(`Deleted ${users.length} users`);
    } catch (error) {
      this.logger.error(`PrivyService::deleteMigratedUsers ${error}`);
    }
  }

  async sendChunk(
    userService: UserService,
    users: ImportUserInput[],
    counter: number,
    attempts = 1,
  ): Promise<void> {
    try {
      this.logger.log(`Sending chunk ${counter} to privy. Attempt ${attempts}`);
      const response = await axios.post<CreateResult>(
        `https://auth.privy.io/api/v1/users/import`,
        {
          users,
        },
        {
          headers: {
            "privy-app-id": this.configService.get<string>("PRIVY_APP_ID"),
          },
          auth: {
            username: this.configService.get<string>("PRIVY_APP_ID"),
            password: this.configService.get<string>("PRIVY_APP_SECRET"),
          },
        },
      );
      if (response.status === 200) {
        await Promise.all(
          response.data.results.map(async (result, index) => {
            if (result.success === false) {
              if (result.code === 100) {
                this.logger.error(
                  `User with wallet ${
                    users[index].linked_accounts.find(x => x.type === "wallet")
                      ?.address
                  } failed to migrate on chunk ${counter} due to unknown error`,
                );
                this.logger.error(result);
              } else {
                this.logger.log(
                  `User with wallet ${
                    users[index].linked_accounts.find(x => x.type === "wallet")
                      ?.address
                  } failed to migrate on chunk ${counter} because it already exists. Skipping...`,
                );
              }
            } else {
              this.logger.log(
                `User with wallet ${
                  users[index].linked_accounts.find(x => x.type === "wallet")
                    ?.address
                } migrated successfully on chunk ${counter}`,
              );
              this.logger.log(`Storing their privy id and new wallet...`);
              const newWallet = await this.getUserEmbeddedWallet(result.id);
              await this.neogma.queryRunner.run(
                `
                MATCH (user:User {wallet: $wallet})
                SET user.wallet = $newWallet
                SET user.privyId = $privyId
                RETURN user
              `,
                {
                  wallet: users[index].linked_accounts.find(
                    x => x.type === "wallet",
                  )?.address,
                  newWallet,
                  privyId: result.id,
                },
              );
              const newUser = await this.getUser(result.id);
              await userService.createPrivyUser(newUser, newWallet);
              this.logger.log(`Done!`);
            }
          }),
        );
      } else if (response.status === 429) {
        const backOffTime = Math.min(60000, Math.pow(2, attempts) * 1000); // Cap back-off time to 60 seconds
        this.logger.warn(
          `Rate limited on chunk ${counter}. Retrying after ${
            backOffTime / 1000
          } seconds...`,
        );
        await new Promise(resolve => setTimeout(resolve, backOffTime));
        await this.sendChunk(userService, users, counter, attempts + 1);
      } else {
        this.logger.log(`Response status code was ${response.status}`);
        this.logger.log(response);
      }
      return;
    } catch (err) {
      Sentry.withScope(scope => {
        scope.setTags({
          action: "external-service-call",
          source: "privy.service",
        });
        Sentry.captureException(err);
      });
      this.logger.log(users);
      this.logger.error(`PrivyService::sendChunk ${err.message}`);
    }
  }

  async unsafe___________migrateUsers(userService: UserService): Promise<void> {
    if (this.running) {
      return;
    }
    this.running = true;
    this.logger.log("Starting privy migration");
    let counter = 1;
    this.logger.log(`Fetching org website hosts`);
    const orgWebsiteHosts = (
      await this.neogma.queryRunner.run(
        `
        MATCH (org:Organization)-[:HAS_WEBSITE]->(website:Website)
        RETURN apoc.data.url(website.url).host as host
      `,
      )
    ).records.map(record => record.get("host"));
    this.logger.log(`Found ${orgWebsiteHosts.length} org website hosts`);
    this.logger.log(`Fetching users from db`);
    const result = await this.neogma.queryRunner.run(
      `
        MATCH (user:User)
        RETURN {
          wallet: user.wallet,
          email: apoc.coll.toSet([
            (user)-[:HAS_EMAIL]->(email:UserEmail) | email.email
          ]),
          github: [
            (user)-[:HAS_GITHUB_USER]->(gh:GithubUser) | gh {
              id: gh.id,
              login: gh.login,
              email: gh.email,
              name: gh.name
            }
          ][0]
        } as user
      `,
    );
    this.logger.log(`Found ${result.records.length} users`);
    this.logger.log(`Mapping users to privy format`);
    const users = result.records.map(record => {
      const user = record.get("user") as {
        wallet: string;
        email: string[];
        github: {
          id: string;
          login: string;
          email: string;
          name: string;
        } | null;
      };

      const linkedAccounts: ImportUserInput["linked_accounts"] = [
        {
          type: "wallet",
          chain_type: "ethereum",
          address: user.wallet,
        },
      ];

      if (user.email.length > 0) {
        let chosen = null;
        for (const email of user.email) {
          if (chosen === null) {
            if (email.includes("gmail")) {
              chosen = {
                type: "email" as const,
                address: email,
              };
            } else {
              if (user.email.length === 1) {
                chosen = {
                  type: "email" as const,
                  address: email,
                };
              } else {
                if (
                  !orgWebsiteHosts.includes(extractDomain(email, { tld: true }))
                ) {
                  chosen = {
                    type: "email" as const,
                    address: email,
                  };
                }
              }
            }
          }
        }
        if (chosen !== null) {
          linkedAccounts.push(chosen);
        }
      }

      if (user.github) {
        linkedAccounts.push({
          type: "github_oauth" as const,
          subject: user.github.id,
          email: notStringOrNull(user.github.email) ?? undefined,
          name: notStringOrNull(user.github.name) ?? undefined,
          username: user.github.login,
        });
      }

      return {
        linked_accounts: linkedAccounts,
        create_ethereum_wallet: true,
      };
    });

    this.logger.log(`Chunking ${users.length} users into batches of 20`);

    const chunks = chunk(users, 20);

    this.logger.log(`Found ${chunks.length} chunks`);

    this.logger.log(`Sending users to privy`);

    for (const chunk of chunks) {
      // this.logger.log(chunk);
      await this.sendChunk(userService, chunk, counter);
      counter++;
    }

    this.logger.log(`Completed privy migration of ${users.length} users`);

    this.running = false;
  }

  // async checkRelevantUnMigratedUsers(): Promise<void> {
  //   this.logger.log(`Fetching lean stats for ${UNMIGRATED_USERS.length} users`);
  //   const all = UNMIGRATED_USERS.map(x => ({
  //     github: x.user.login,
  //     wallet: x.user.wallet,
  //   }));

  //   const chunks = chunk(all, 20);
  //   const cryptoNatives = [];
  //   const cryptoAjacents = [];
  //   for (const chunk of chunks) {
  //     const leanStats = await this.scorerService.getLeanStats(chunk);
  //     cryptoNatives.push(...leanStats.filter(x => x.is_native));
  //     cryptoAjacents.push(...leanStats.filter(x => x.is_adjacent));
  //   }
  //   const users: UserLeanStats[] = [...cryptoNatives, ...cryptoAjacents];
  //   this.logger.log(`Lean stats fetched`);
  //   this.logger.log(`Fetching work history for ${users.length} users`);
  //   const workHistories = await this.scorerService.getWorkHistory(
  //     users.map(x => x.actor_login),
  //   );
  //   this.logger.log(`Work history fetched`);
  //   this.logger.log(`Refreshing user cache lock, work history and lean stats`);
  //   for (const user of users) {
  //     const { wallet, actor_login: username } = user;
  //     await this.profileService.refreshUserCacheLock([wallet]);

  //     const leanStats = user;

  //     await this.profileService.refreshWorkHistoryCache(
  //       wallet,
  //       workHistories.find(x => x.user === username)?.workHistory ?? [],
  //       leanStats,
  //     );

  //     const orgs = await this.scorerService.getUserOrgs(username);

  //     await this.profileService.refreshUserRepoCache(wallet, orgs);
  //   }
  //   this.logger.log(`Mission accomplished`);
  // }
=======
>>>>>>> 5e6a3553
}<|MERGE_RESOLUTION|>--- conflicted
+++ resolved
@@ -77,292 +77,4 @@
       this.logger.error(`PrivyService::deletePrivyUser ${err.message}`);
     });
   }
-<<<<<<< HEAD
-
-  async unsafe__________deleteMigratedUsers(): Promise<void> {
-    try {
-      let counter = 0;
-      const users = await this.privy.getUsers();
-      this.logger.log(`Found ${users.length} users to delete`);
-      for (const user of users) {
-        this.logger.log(`Deleting user ${counter}/${users.length}`);
-        await this.privy.deleteUser(user.id);
-        counter++;
-      }
-      this.logger.log(`Deleted ${users.length} users`);
-    } catch (error) {
-      this.logger.error(`PrivyService::deleteMigratedUsers ${error}`);
-    }
-  }
-
-  async sendChunk(
-    userService: UserService,
-    users: ImportUserInput[],
-    counter: number,
-    attempts = 1,
-  ): Promise<void> {
-    try {
-      this.logger.log(`Sending chunk ${counter} to privy. Attempt ${attempts}`);
-      const response = await axios.post<CreateResult>(
-        `https://auth.privy.io/api/v1/users/import`,
-        {
-          users,
-        },
-        {
-          headers: {
-            "privy-app-id": this.configService.get<string>("PRIVY_APP_ID"),
-          },
-          auth: {
-            username: this.configService.get<string>("PRIVY_APP_ID"),
-            password: this.configService.get<string>("PRIVY_APP_SECRET"),
-          },
-        },
-      );
-      if (response.status === 200) {
-        await Promise.all(
-          response.data.results.map(async (result, index) => {
-            if (result.success === false) {
-              if (result.code === 100) {
-                this.logger.error(
-                  `User with wallet ${
-                    users[index].linked_accounts.find(x => x.type === "wallet")
-                      ?.address
-                  } failed to migrate on chunk ${counter} due to unknown error`,
-                );
-                this.logger.error(result);
-              } else {
-                this.logger.log(
-                  `User with wallet ${
-                    users[index].linked_accounts.find(x => x.type === "wallet")
-                      ?.address
-                  } failed to migrate on chunk ${counter} because it already exists. Skipping...`,
-                );
-              }
-            } else {
-              this.logger.log(
-                `User with wallet ${
-                  users[index].linked_accounts.find(x => x.type === "wallet")
-                    ?.address
-                } migrated successfully on chunk ${counter}`,
-              );
-              this.logger.log(`Storing their privy id and new wallet...`);
-              const newWallet = await this.getUserEmbeddedWallet(result.id);
-              await this.neogma.queryRunner.run(
-                `
-                MATCH (user:User {wallet: $wallet})
-                SET user.wallet = $newWallet
-                SET user.privyId = $privyId
-                RETURN user
-              `,
-                {
-                  wallet: users[index].linked_accounts.find(
-                    x => x.type === "wallet",
-                  )?.address,
-                  newWallet,
-                  privyId: result.id,
-                },
-              );
-              const newUser = await this.getUser(result.id);
-              await userService.createPrivyUser(newUser, newWallet);
-              this.logger.log(`Done!`);
-            }
-          }),
-        );
-      } else if (response.status === 429) {
-        const backOffTime = Math.min(60000, Math.pow(2, attempts) * 1000); // Cap back-off time to 60 seconds
-        this.logger.warn(
-          `Rate limited on chunk ${counter}. Retrying after ${
-            backOffTime / 1000
-          } seconds...`,
-        );
-        await new Promise(resolve => setTimeout(resolve, backOffTime));
-        await this.sendChunk(userService, users, counter, attempts + 1);
-      } else {
-        this.logger.log(`Response status code was ${response.status}`);
-        this.logger.log(response);
-      }
-      return;
-    } catch (err) {
-      Sentry.withScope(scope => {
-        scope.setTags({
-          action: "external-service-call",
-          source: "privy.service",
-        });
-        Sentry.captureException(err);
-      });
-      this.logger.log(users);
-      this.logger.error(`PrivyService::sendChunk ${err.message}`);
-    }
-  }
-
-  async unsafe___________migrateUsers(userService: UserService): Promise<void> {
-    if (this.running) {
-      return;
-    }
-    this.running = true;
-    this.logger.log("Starting privy migration");
-    let counter = 1;
-    this.logger.log(`Fetching org website hosts`);
-    const orgWebsiteHosts = (
-      await this.neogma.queryRunner.run(
-        `
-        MATCH (org:Organization)-[:HAS_WEBSITE]->(website:Website)
-        RETURN apoc.data.url(website.url).host as host
-      `,
-      )
-    ).records.map(record => record.get("host"));
-    this.logger.log(`Found ${orgWebsiteHosts.length} org website hosts`);
-    this.logger.log(`Fetching users from db`);
-    const result = await this.neogma.queryRunner.run(
-      `
-        MATCH (user:User)
-        RETURN {
-          wallet: user.wallet,
-          email: apoc.coll.toSet([
-            (user)-[:HAS_EMAIL]->(email:UserEmail) | email.email
-          ]),
-          github: [
-            (user)-[:HAS_GITHUB_USER]->(gh:GithubUser) | gh {
-              id: gh.id,
-              login: gh.login,
-              email: gh.email,
-              name: gh.name
-            }
-          ][0]
-        } as user
-      `,
-    );
-    this.logger.log(`Found ${result.records.length} users`);
-    this.logger.log(`Mapping users to privy format`);
-    const users = result.records.map(record => {
-      const user = record.get("user") as {
-        wallet: string;
-        email: string[];
-        github: {
-          id: string;
-          login: string;
-          email: string;
-          name: string;
-        } | null;
-      };
-
-      const linkedAccounts: ImportUserInput["linked_accounts"] = [
-        {
-          type: "wallet",
-          chain_type: "ethereum",
-          address: user.wallet,
-        },
-      ];
-
-      if (user.email.length > 0) {
-        let chosen = null;
-        for (const email of user.email) {
-          if (chosen === null) {
-            if (email.includes("gmail")) {
-              chosen = {
-                type: "email" as const,
-                address: email,
-              };
-            } else {
-              if (user.email.length === 1) {
-                chosen = {
-                  type: "email" as const,
-                  address: email,
-                };
-              } else {
-                if (
-                  !orgWebsiteHosts.includes(extractDomain(email, { tld: true }))
-                ) {
-                  chosen = {
-                    type: "email" as const,
-                    address: email,
-                  };
-                }
-              }
-            }
-          }
-        }
-        if (chosen !== null) {
-          linkedAccounts.push(chosen);
-        }
-      }
-
-      if (user.github) {
-        linkedAccounts.push({
-          type: "github_oauth" as const,
-          subject: user.github.id,
-          email: notStringOrNull(user.github.email) ?? undefined,
-          name: notStringOrNull(user.github.name) ?? undefined,
-          username: user.github.login,
-        });
-      }
-
-      return {
-        linked_accounts: linkedAccounts,
-        create_ethereum_wallet: true,
-      };
-    });
-
-    this.logger.log(`Chunking ${users.length} users into batches of 20`);
-
-    const chunks = chunk(users, 20);
-
-    this.logger.log(`Found ${chunks.length} chunks`);
-
-    this.logger.log(`Sending users to privy`);
-
-    for (const chunk of chunks) {
-      // this.logger.log(chunk);
-      await this.sendChunk(userService, chunk, counter);
-      counter++;
-    }
-
-    this.logger.log(`Completed privy migration of ${users.length} users`);
-
-    this.running = false;
-  }
-
-  // async checkRelevantUnMigratedUsers(): Promise<void> {
-  //   this.logger.log(`Fetching lean stats for ${UNMIGRATED_USERS.length} users`);
-  //   const all = UNMIGRATED_USERS.map(x => ({
-  //     github: x.user.login,
-  //     wallet: x.user.wallet,
-  //   }));
-
-  //   const chunks = chunk(all, 20);
-  //   const cryptoNatives = [];
-  //   const cryptoAjacents = [];
-  //   for (const chunk of chunks) {
-  //     const leanStats = await this.scorerService.getLeanStats(chunk);
-  //     cryptoNatives.push(...leanStats.filter(x => x.is_native));
-  //     cryptoAjacents.push(...leanStats.filter(x => x.is_adjacent));
-  //   }
-  //   const users: UserLeanStats[] = [...cryptoNatives, ...cryptoAjacents];
-  //   this.logger.log(`Lean stats fetched`);
-  //   this.logger.log(`Fetching work history for ${users.length} users`);
-  //   const workHistories = await this.scorerService.getWorkHistory(
-  //     users.map(x => x.actor_login),
-  //   );
-  //   this.logger.log(`Work history fetched`);
-  //   this.logger.log(`Refreshing user cache lock, work history and lean stats`);
-  //   for (const user of users) {
-  //     const { wallet, actor_login: username } = user;
-  //     await this.profileService.refreshUserCacheLock([wallet]);
-
-  //     const leanStats = user;
-
-  //     await this.profileService.refreshWorkHistoryCache(
-  //       wallet,
-  //       workHistories.find(x => x.user === username)?.workHistory ?? [],
-  //       leanStats,
-  //     );
-
-  //     const orgs = await this.scorerService.getUserOrgs(username);
-
-  //     await this.profileService.refreshUserRepoCache(wallet, orgs);
-  //   }
-  //   this.logger.log(`Mission accomplished`);
-  // }
-=======
->>>>>>> 5e6a3553
 }