import {
  BadRequestException,
  Controller,
  Get,
  HttpCode,
  HttpStatus,
  UseGuards,
} from "@nestjs/common";
import { PrivyService } from "./privy.service";
<<<<<<< HEAD
import { PBACGuard } from "../pbac.guard";
import { PrivyUser, Permissions } from "src/shared/decorators";
import { CheckWalletPermissions } from "src/shared/constants";
=======
// import { RBACGuard } from "../rbac.guard";
import { PrivyUser } from "src/shared/decorators";
import { CheckWalletFlows, CheckWalletRoles } from "src/shared/constants";
>>>>>>> ebc65eb7
import { CustomLogger } from "src/shared/utils/custom-logger";
import { PrivyGuard } from "./privy.guard";
import { User, WalletWithMetadata } from "@privy-io/server-auth";
import { AuthService } from "../auth.service";
import { SessionObject } from "src/shared/interfaces";
import { UserService } from "src/user/user.service";
import { ApiKeyGuard } from "../api-key.guard";

@Controller("privy")
export class PrivyController {
  private readonly logger = new CustomLogger(PrivyController.name);
  constructor(
    private readonly privyService: PrivyService,
    private readonly authService: AuthService,
    private readonly userService: UserService,
  ) {}

  @Get("check-wallet")
  @UseGuards(PrivyGuard)
  @HttpCode(HttpStatus.OK)
  async checkWallet(
    @PrivyUser() user: User,
  ): Promise<SessionObject & { token: string }> {
    this.logger.log("/privy/check-wallet " + JSON.stringify(user));
    const embeddedWallet = (
      user.linkedAccounts.find(
        x => x.type === "wallet" && x.walletClientType === "privy",
      ) as WalletWithMetadata
    )?.address;
    if (embeddedWallet) {
      const result = await this.userService.createPrivyUser(
        user,
        embeddedWallet,
      );
      if (result.success) {
        const cryptoNative =
          (await this.userService.getCryptoNativeStatus(embeddedWallet)) ??
          false;
        const token = this.authService.createToken({
          address: embeddedWallet,
          permissions: [],
          cryptoNative,
        });
        return {
          token,
          cryptoNative,
          permissions: [],
        };
      } else {
        throw new BadRequestException(result);
      }
    } else {
      return {
        token: this.authService.createToken({
          address: null,
          cryptoNative: false,
          permissions: [],
        }),
        cryptoNative: false,
        permissions: [],
      };
    }
  }

  @Get("migrate-users")
<<<<<<< HEAD
  @UseGuards(PBACGuard)
  @Permissions(CheckWalletPermissions.ADMIN)
=======
  @UseGuards(ApiKeyGuard)
  // @Roles(CheckWalletRoles.ADMIN)
>>>>>>> ebc65eb7
  @HttpCode(HttpStatus.ACCEPTED)
  async migrateUsers(): Promise<void> {
    this.logger.log("/privy/migrate-users");
    this.privyService.unsafe___________migrateUsers(this.userService);
  }

  @Get("delete-migrated-users")
<<<<<<< HEAD
  @UseGuards(PBACGuard)
  @Permissions(CheckWalletPermissions.ADMIN)
=======
  @UseGuards(ApiKeyGuard)
  // @Roles(CheckWalletRoles.ADMIN)
>>>>>>> ebc65eb7
  @HttpCode(HttpStatus.ACCEPTED)
  async deleteMigratedUsers(): Promise<void> {
    this.logger.log("/privy/delete-migrated-users");
    this.privyService.unsafe__________deleteMigratedUsers();
  }

  @Get("die")
  @UseGuards(ApiKeyGuard)
  @HttpCode(HttpStatus.ACCEPTED)
  die(): void {
    process.exit(1);
  }

  // @Get("check-relevant-unmigrated-users")
  // @HttpCode(HttpStatus.ACCEPTED)
  // async checkRelevantUnMigratedUsers(): Promise<void> {
  //   this.logger.log("/privy/check-relevant-unmigrated-users");
  //   this.privyService.checkRelevantUnMigratedUsers();
  // }
}<|MERGE_RESOLUTION|>--- conflicted
+++ resolved
@@ -7,15 +7,7 @@
   UseGuards,
 } from "@nestjs/common";
 import { PrivyService } from "./privy.service";
-<<<<<<< HEAD
-import { PBACGuard } from "../pbac.guard";
-import { PrivyUser, Permissions } from "src/shared/decorators";
-import { CheckWalletPermissions } from "src/shared/constants";
-=======
-// import { RBACGuard } from "../rbac.guard";
 import { PrivyUser } from "src/shared/decorators";
-import { CheckWalletFlows, CheckWalletRoles } from "src/shared/constants";
->>>>>>> ebc65eb7
 import { CustomLogger } from "src/shared/utils/custom-logger";
 import { PrivyGuard } from "./privy.guard";
 import { User, WalletWithMetadata } from "@privy-io/server-auth";
@@ -81,13 +73,8 @@
   }
 
   @Get("migrate-users")
-<<<<<<< HEAD
-  @UseGuards(PBACGuard)
-  @Permissions(CheckWalletPermissions.ADMIN)
-=======
   @UseGuards(ApiKeyGuard)
   // @Roles(CheckWalletRoles.ADMIN)
->>>>>>> ebc65eb7
   @HttpCode(HttpStatus.ACCEPTED)
   async migrateUsers(): Promise<void> {
     this.logger.log("/privy/migrate-users");
@@ -95,13 +82,8 @@
   }
 
   @Get("delete-migrated-users")
-<<<<<<< HEAD
-  @UseGuards(PBACGuard)
-  @Permissions(CheckWalletPermissions.ADMIN)
-=======
   @UseGuards(ApiKeyGuard)
   // @Roles(CheckWalletRoles.ADMIN)
->>>>>>> ebc65eb7
   @HttpCode(HttpStatus.ACCEPTED)
   async deleteMigratedUsers(): Promise<void> {
     this.logger.log("/privy/delete-migrated-users");
