import { NestFactory } from "@nestjs/core";
import { AppModule } from "./app.module";
import * as Sentry from "@sentry/node";
import "@sentry/tracing";
import helmet from "helmet";
import { SwaggerModule, DocumentBuilder } from "@nestjs/swagger";
import { ValidationPipe } from "@nestjs/common";
import { ironSession } from "iron-session/express";
import { IronSessionOptions } from "iron-session";
import * as dotenv from "dotenv";
import * as fs from "fs";
dotenv.config();

if (!process.env.SESSION_SECRET) throw new Error("SESSION_SECRET must be set");

const ironOptions: IronSessionOptions = {
  password: process.env.SESSION_SECRET,
  cookieName: "session",
  cookieOptions: {
    secure: process.env.NODE_ENV === "production",
    sameSite: "none",
  },
};

async function bootstrap(): Promise<void> {
  const app = await NestFactory.create(AppModule, {
    httpsOptions:
      process.env.LOCAL_HTTPS === "yes"
        ? {
            key: fs.readFileSync("./certs/localhost-key.pem"),
            cert: fs.readFileSync("./certs/localhost.pem"),
          }
        : undefined,
  });
<<<<<<< HEAD
  app.useGlobalPipes(new ValidationPipe({ enableDebugMessages: true }));
=======
  app.useGlobalPipes(
    new ValidationPipe({
      enableDebugMessages: process.env.NODE_ENV === "production" ? false : true,
    }),
  );
>>>>>>> b6dca243
  app.use(Sentry.Handlers.requestHandler());
  app.use(Sentry.Handlers.tracingHandler());
  app.use(Sentry.Handlers.errorHandler());
  app.use(ironSession(ironOptions));
  app.use(helmet());
  // Enable CORS with wildcard origin and the specified allowed headers
  app.enableCors({
    credentials: true,
    origin: process.env.ALLOWED_ORIGINS?.split(","),
    allowedHeaders: ["content-type"],
    methods: ["GET", "OPTIONS", "POST"],
  });

  const config = new DocumentBuilder()
    .setTitle("Recruiters.RIP Middleware")
    .setDescription(
      "This application provides all the data needed by the various frontends in a unified, latency-optimised way",
    )
    .build();
  const document = SwaggerModule.createDocument(app, config);
  SwaggerModule.setup("api", app, document);

  await app.listen(process.env.APP_PORT ?? 8080);
}
bootstrap();<|MERGE_RESOLUTION|>--- conflicted
+++ resolved
@@ -32,15 +32,11 @@
           }
         : undefined,
   });
-<<<<<<< HEAD
-  app.useGlobalPipes(new ValidationPipe({ enableDebugMessages: true }));
-=======
   app.useGlobalPipes(
     new ValidationPipe({
       enableDebugMessages: process.env.NODE_ENV === "production" ? false : true,
     }),
   );
->>>>>>> b6dca243
   app.use(Sentry.Handlers.requestHandler());
   app.use(Sentry.Handlers.tracingHandler());
   app.use(Sentry.Handlers.errorHandler());
